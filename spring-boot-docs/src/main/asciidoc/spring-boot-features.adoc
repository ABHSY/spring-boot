[[boot-features]]
= Spring Boot features

[partintro]
--
This section dives into the details of Spring Boot. Here you can learn about the key
features that you will want to use and customize. If you haven't already, you might want
to read the '<<getting-started.adoc#getting-started>>' and
'<<using-spring-boot.adoc#using-boot>>' sections so that you have a good grounding
of the basics.
--



[[boot-features-spring-application]]
== SpringApplication
The `SpringApplication` class provides a convenient way to bootstrap a Spring application
that will be started from a `main()` method. In many situations you can just delegate to
the static `SpringApplication.run` method:

[source,java,indent=0]
----
	public static void main(String[] args) {
		SpringApplication.run(MySpringConfiguration.class, args);
	}
----

When your application starts you should see something similar to the following:

[indent=0,subs="attributes"]
----
  .   ____          _            __ _ _
 /\\ / ___'_ __ _ _(_)_ __  __ _ \ \ \ \
( ( )\___ | '_ | '_| | '_ \/ _` | \ \ \ \
 \\/  ___)| |_)| | | | | || (_| |  ) ) ) )
  '  |____| .__|_| |_|_| |_\__, | / / / /
 =========|_|==============|___/=/_/_/_/
 :: Spring Boot ::   v{spring-boot-version}

2013-07-31 00:08:16.117  INFO 56603 --- [           main] o.s.b.s.app.SampleApplication            : Starting SampleApplication v0.1.0 on mycomputer with PID 56603 (/apps/myapp.jar started by pwebb)
2013-07-31 00:08:16.166  INFO 56603 --- [           main] ationConfigEmbeddedWebApplicationContext : Refreshing org.springframework.boot.context.embedded.AnnotationConfigEmbeddedWebApplicationContext@6e5a8246: startup date [Wed Jul 31 00:08:16 PDT 2013]; root of context hierarchy
2014-03-04 13:09:54.912  INFO 41370 --- [           main] .t.TomcatEmbeddedServletContainerFactory : Server initialized with port: 8080
2014-03-04 13:09:56.501  INFO 41370 --- [           main] o.s.b.s.app.SampleApplication            : Started SampleApplication in 2.992 seconds (JVM running for 3.658)
----

By default `INFO` logging messages will be shown, including some relevant startup details
such as the user that launched the application.


[[boot-features-banner]]
=== Customizing the Banner
The banner that is printed on start up can be changed by adding a `banner.txt` file
to your classpath, or by setting `banner.location` to the location of such a file.
If the file has an unusual encoding you can set `banner.encoding` (default is UTF-8).


[[boot-features-customizing-spring-application]]
=== Customizing SpringApplication
If the `SpringApplication` defaults aren't to your taste you can instead create a local
instance and customize it. For example, to turn off the banner you would write:

[source,java,indent=0]
----
	public static void main(String[] args) {
		SpringApplication app = new SpringApplication(MySpringConfiguration.class);
		app.setShowBanner(false);
		app.run(args);
	}
----

NOTE: The constructor arguments passed to `SpringApplication` are configuration sources
for spring beans. In most cases these will be references to `@Configuration` classes, but
they could also be references to XML configuration or to packages that should be scanned.

It is also possible to configure the `SpringApplication` using an `application.properties`
file. See '<<boot-features-external-config>>' for details.

For a complete list of the configuration options, see the
{dc-spring-boot}/SpringApplication.{dc-ext}[`SpringApplication` Javadoc].



[[boot-features-fluent-builder-api]]
=== Fluent builder API
If you need to build an `ApplicationContext` hierarchy (multiple contexts with a
parent/child relationship), or if you just prefer using a '`fluent`' builder API, you
can use the `SpringApplicationBuilder`.

The `SpringApplicationBuilder` allows you to chain together multiple method calls, and
includes `parent` and `child` methods that allow you to create a hierarchy.

For example:
[source,java,indent=0]
----
	new SpringApplicationBuilder()
		.showBanner(false)
		.sources(Parent.class)
		.child(Application.class)
		.run(args);
----

NOTE: There are some restrictions when creating an `ApplicationContext` hierarchy, e.g.
Web components *must* be contained within the child context, and the same `Environment`
will be used for both parent and child contexts. See the
{dc-spring-boot}/builder/SpringApplicationBuilder.{dc-ext}[`SpringApplicationBuilder` javadoc]
for full details.



[[boot-features-application-events-and-listeners]]
=== Application events and listeners
In addition to the usual Spring Framework events, such as
{spring-javadoc}/context/event/ContextRefreshedEvent.{dc-ext}[`ContextRefreshedEvent`],
a `SpringApplication` sends some additional application events. Some events are actually
triggered before the `ApplicationContext` is created.

You can register event listeners in a number of ways, the most common being
`SpringApplication.addListeners(...)` method.

Application events are sent in the following order, as your application runs:

. An `ApplicationStartedEvent` is sent at the start of a run, but before any
  processing except the registration of listeners and initializers.
. An `ApplicationEnvironmentPreparedEvent` is sent when the `Environment` to be used in
  the context is known, but before the context is created.
. An `ApplicationPreparedEvent` is sent just before the refresh is started, but after bean
  definitions have been loaded.
. An `ApplicationFailedEvent` is sent if there is an exception on startup.

TIP: You often won't need to use application events, but it can be handy to know that they
exist. Internally, Spring Boot uses events to handle a variety of tasks.



[[boot-features-web-environment]]
=== Web environment
A `SpringApplication` will attempt to create the right type of `ApplicationContext` on
your behalf. By default, an `AnnotationConfigApplicationContext` or
`AnnotationConfigEmbeddedWebApplicationContext` will be used, depending on whether you
are developing a web application or not.

The algorithm used to determine a '`web environment`' is fairly simplistic (based on the
presence of a few classes). You can use `setWebEnvironment(boolean webEnvironment)` if
you need to override the default.

It is also possible to take complete control of the `ApplicationContext` type that will
be used by calling `setApplicationContextClass(...)`.

TIP: It is often desirable to call `setWebEnvironment(false)` when using `SpringApplication`
within a JUnit test.



[[boot-features-command-line-runner]]
=== Using the CommandLineRunner
If you want access to the raw command line arguments, or you need to run some specific code
once the `SpringApplication` has started you can implement the `CommandLineRunner`
interface. The `run(String... args)` method will be called on all Spring beans
implementing this interface.

[source,java,indent=0]
----
	import org.springframework.boot.*
	import org.springframework.stereotype.*

	@Component
	public class MyBean implements CommandLineRunner {

	    public void run(String... args) {
	        // Do something...
	    }

	}
----

You can additionally implement the `org.springframework.core.Ordered` interface or use the
`org.springframework.core.annotation.Order` annotation if several `CommandLineRunner`
beans are defined that must be called in a specific order.



[[boot-features-application-exit]]
=== Application exit
Each `SpringApplication` will register a shutdown hook with the JVM to ensure that the
`ApplicationContext` is closed gracefully on exit. All the standard Spring lifecycle
callbacks (such as the `DisposableBean` interface, or the `@PreDestroy` annotation) can
be used.

In addition, beans may implement the `org.springframework.boot.ExitCodeGenerator`
interface if they wish to return a specific exit code when the application ends.



[[boot-features-external-config]]
== Externalized Configuration
Spring Boot allows you to externalize your configuration so you can work with the same
application code in different environments. You can use properties files, YAML files,
environment variables and command-line arguments to externalize configuration. Property
values can be injected directly into your beans using the `@Value` annotation, accessed
via Spring's `Environment` abstraction or bound to structured objects.

Spring Boot uses a very particular `PropertySource` order that is designed to allow
sensible overriding of values, properties are considered in the the following order:

. Command line arguments.
. Java System properties (`System.getProperties()`).
. OS environment variables.
. JNDI attributes from `java:comp/env`
. A `RandomValuePropertySource` that only has properties in `+random.*+`.
. Application properties outside of your packaged jar (`application.properties`
  including YAML and profile variants).
. Application properties packaged inside your jar (`application.properties`
  including YAML and profile variants).
. `@PropertySource` annotations on your `@Configuration` classes.
. Default properties (specified using `SpringApplication.setDefaultProperties`).

To provide a concrete example, suppose you develop a `@Component` that uses a
`name` property:

[source,java,indent=0]
----
	import org.springframework.stereotype.*
	import org.springframework.beans.factory.annotation.*

	@Component
	public class MyBean {

	    @Value("${name}")
	    private String name;

	    // ...

	}
----

You can bundle an `application.properties` inside your jar that provides a sensible
default `name`. When running in production, an `application.properties` can be provided
outside of your jar that overrides `name`; and for one-off testing, you can launch with
a specific command line switch (e.g. `java -jar app.jar --name="Spring"`).

The `RandomValuePropertySource` is useful for injecting random values (e.g. into secrets
or test cases). It can produce integers, longs or strings, e.g.

[source,properties,indent=0]
----
	my.secret=${random.value}
	my.number=${random.int}
	my.bignumber=${random.long}
	my.number.less.than.ten=${random.int(10)}
	my.number.in.range=${random.int[1024,65536]}
----

The `+random.int*+` syntax is `OPEN value (,max) CLOSE` where the `OPEN,CLOSE` are any
character and `value,max` are integers. If `max` is provided then `value` is the minimum
value and `max` is the maximum (exclusive).



[[boot-features-external-config-command-line-args]]
=== Accessing command line properties
By default `SpringApplication` will convert any command line option arguments (starting
with '`--`', e.g. `--server.port=9000`) to a `property` and add it to the Spring
`Environment`. As mentioned above, command line properties always take precedence over
other property sources.

If you don't want command line properties to be added to the `Environment` you can disable
them using `SpringApplication.setAddCommandLineProperties(false)`.



[[boot-features-external-config-application-property-files]]
=== Application property files
`SpringApplication` will load properties from `application.properties` files in the
following locations and add them to the Spring `Environment`:

. A `/config` subdir of the current directory.
. The current directory
. A classpath `/config` package
. The classpath root

The list is ordered by precedence (locations higher in the list override lower items).

NOTE: You can also <<boot-features-external-config-yaml, use YAML ('.yml') files>> as
an alternative to '.properties'.

If you don't like `application.properties` as the configuration file name you can switch
to another by specifying a `spring.config.name` environment property. You can also refer
to an explicit location using the `spring.config.location` environment property
(comma-separated list of directory locations, or file paths).

[indent=0]
----
	$ java -jar myproject.jar --spring.config.name=myproject
----

or

[indent=0]
----
	$ java -jar myproject.jar --spring.config.location=classpath:/default.properties,classpath:/override.properties
----

If `spring.config.location` contains directories (as opposed to files) they should end
in `/` (and will be appended with the names generated from `spring.config.name` before
being loaded). The default search path `classpath:,classpath:/config,file:,file:config/`
is always used, irrespective of the value of `spring.config.location`. In that way you
can set up default values for your application in `application.properties` (or whatever
other basename you choose with `spring.config.name`) and override it at runtime with a
different file, keeping the defaults.

NOTE: If you use environment variables rather than system properties, most operating
systems disallow period-separated key names, but you can use underscores instead (e.g.
`SPRING_CONFIG_NAME` instead of `spring.config.name`).

NOTE: If you are running in a container then JNDI properties (in `java:comp/env`) or
servlet context initialization parameters can be used instead of, or as well as,
environment variables or system properties.



[[boot-features-external-config-profile-specific-properties]]
=== Profile specific properties
In addition to `application.properties` files, profile specific properties can also be
defined using the naming convention `application-{profile}.properties`.

Profile specific properties are loaded from the same locations as standard
`application.properties`, with profile specific files overriding the default ones.



[[boot-features-external-config-placeholders-in-properties]]
=== Placeholders in properties
The values in `application.properties` are filtered through the existing `Environment`
when they are used so you can refer back to previously defined values (e.g. from System
properties).

[source,properties,indent=0]
----
	app.name=MyApp
	app.description=${app.name} is a Spring Boot application
----

TIP: You can also use this technique to create '`short`' variants of existing Spring Boot
properties. See the '<<howto.adoc#howto-use-short-command-line-arguments>>' how-to
for details.



[[boot-features-external-config-yaml]]
=== Using YAML instead of Properties
http://yaml.org[YAML] is a superset of JSON, and as such is a very convenient format
for specifying hierarchical configuration data. The `SpringApplication` class will
automatically support YAML as an alternative to properties whenever you have the
http://code.google.com/p/snakeyaml/[SnakeYAML] library on your classpath.

NOTE: If you use '`starter POMs`' SnakeYAML will be automatically provided via
`spring-boot-starter`.



[[boot-features-external-config-loading-yaml]]
==== Loading YAML
Spring Boot provides two convenient classes that can be used to load YAML documents. The
`YamlPropertiesFactoryBean` will load YAML as `Properties` and the `YamlMapFactoryBean`
will load YAML as a `Map`.

For example, the following YAML document:

[source,yaml,indent=0]
----
	environments:
		dev:
			url: http://dev.bar.com
			name: Developer Setup
		prod:
			url: http://foo.bar.com
			name: My Cool App
----

Would be transformed into these properties:

[source,properties,indent=0]
----
	environments.dev.url=http://dev.bar.com
	environments.dev.name=Developer Setup
	environments.prod.url=http://foo.bar.com
	environments.prod.name=My Cool App
----

YAML lists are represented as property keys with `[index]` dereferencers,
for example this YAML:

[source,yaml,indent=0]
----
	 my:
		servers:
			- dev.bar.com
			- foo.bar.com
----

Would be transformed into these properties:

[source,properties,indent=0]
----
	my.servers[0]=dev.bar.com
	my.servers[1]=foo.bar.com
----

To bind to properties like that using the Spring `DataBinder` utilities (which is what
`@ConfigurationProperties` does) you need to have a property in the target bean of type
`java.util.List` (or `Set`) and you either need to provide a setter, or initialize it
with a mutable value, e.g. this will bind to the properties above

[source,java,indent=0]
----
	@ConfigurationProperties(prefix="my")
	public class Config {
		private List<String> servers = new ArrayList<String>();

		public List<String> getServers() {
			return this.servers;
		}
	}
----



[[boot-features-external-config-exposing-yaml-to-spring]]
==== Exposing YAML as properties in the Spring Environment
The `YamlPropertySourceLoader` class can be used to expose YAML as a `PropertySource`
in the Spring `Environment`. This allows you to use the familiar `@Value` annotation with
placeholders syntax to access YAML properties.



[[boot-features-external-config-multi-profile-yaml]]
==== Multi-profile YAML documents
You can specify multiple profile-specific YAML documents in a single file by
using a `spring.profiles` key to indicate when the document applies. For example:

[source,yaml,indent=0]
----
	server:
		address: 192.168.1.100
	---
	spring:
		profiles: development
	server:
		address: 127.0.0.1
	---
	spring:
		profiles: production
	server:
		address: 192.168.1.120
----

In the example above, the `server.address` property will be `127.0.0.1` if the
`development` profile is active. If the `development` and `production` profiles are *not*
enabled, then the value for the property will be `192.168.1.100`



[[boot-features-external-config-yaml-shortcomings]]
==== YAML shortcomings
YAML files can't be loaded via the `@PropertySource` annotation. So in the
case that you need to load values that way, you need to use a properties file.



[[boot-features-external-config-typesafe-configuration-properties]]
=== Typesafe Configuration Properties
Using the `@Value("${property}")` annotation to inject configuration properties can
sometimes be cumbersome, especially if you are working with multiple properties or
your data is hierarchical in nature. Spring Boot provides an alternative method
of working with properties that allows strongly typed beans to govern and validate
the configuration of your application. For example:

[source,java,indent=0]
----
	@Component
	@ConfigurationProperties(prefix="connection")
	public class ConnectionSettings {

		private String username;

		private InetAddress remoteAddress;

		// ... getters and setters

	}
----

When the `@EnableConfigurationProperties` annotation is applied to your `@Configuration`,
any beans annotated with `@ConfigurationProperties` will be automatically configured
from the `Environment` properties. This style of configuration works particularly well
with the `SpringApplication` external YAML configuration:

[source,yaml,indent=0]
----
	# application.yml

	connection:
		username: admin
		remoteAddress: 192.168.1.1

	# additional configuration as required
----

To work with `@ConfigurationProperties` beans you can just inject them in the same way
as any other bean.

[source,java,indent=0]
----
	@Service
	public class MyService {

		@Autowired
		private ConnectionSettings connection;

	 	//...

		@PostConstruct
		public void openConnection() {
			Server server = new Server();
			this.connection.configure(server);
		}

	}
----

It is also possible to shortcut the registration of `@ConfigurationProperties` bean
definitions by simply listing the properties classes directly in the
`@EnableConfigurationProperties` annotation:

[source,java,indent=0]
----
	@Configuration
	@EnableConfigurationProperties(ConnectionSettings.class)
	public class MyConfiguration {
	}
----



[[boot-features-external-config-relaxed-binding]]
==== Relaxed binding
Spring Boot uses some relaxed rules for binding `Environment` properties to
`@ConfigurationProperties` beans, so there doesn't need to be an exact match between
the `Environment` property name and the bean property name.  Common examples where this
is useful include underscore separated (e.g. `context_path` binds to `contextPath`), and
capitalized (e.g. `PORT` binds to `port`) environment properties.

Spring will attempt to coerce the external application properties to the right type when
it binds to the `@ConfigurationProperties` beans. If you need custom type conversion you
can provide a `ConversionService` bean (with bean id `conversionService`) or custom
property editors (via a `CustomEditorConfigurer` bean).



[[boot-features-external-config-validation]]
==== @ConfigurationProperties Validation
Spring Boot will attempt to validate external configuration, by default using JSR-303
(if it is on the classpath). You can simply add JSR-303 `javax.validation` constraint
annotations to your `@ConfigurationProperties` class:

[source,java,indent=0]
----
	@Component
	@ConfigurationProperties(prefix="connection")
	public class ConnectionSettings {

		@NotNull
		private InetAddress remoteAddress;

		// ... getters and setters

	}
----

You can also add a custom Spring `Validator` by creating a bean definition called
`configurationPropertiesValidator`.

TIP: The `spring-boot-actuator` module includes an endpoint that exposes all
`@ConfigurationProperties` beans. Simply point your web browser to `/configprops`
or use the equivalent JMX endpoint. See the
'<<production-ready-features.adoc#production-ready-endpoints, Production ready features>>'.
section for details.


[[boot-features-profiles]]
== Profiles
Spring Profiles provide a way to segregate parts of your application configuration and
make it only available in certain environments.  Any `@Component` or `@Configuration` can
be marked with `@Profile` to limit when it is loaded:

[source,java,indent=0]
----
	@Configuration
	@Profile("production")
	public class ProductionConfiguration {

		// ...

	}
----

In the normal Spring way, you can use a `spring.profiles.active`
`Environment` property to specify which profiles are active. You can
specify the property in any of the usual ways, for example you could
include it in your `application.properties`:

[source,properties,indent=0]
----
	spring.profiles.active=dev,hsqldb
----

or specify on the command line using the switch `--spring.profiles.active=dev,hsqldb`.



[[boot-features-adding-active-profiles]]
=== Adding active profiles
The `spring.profiles.active` property follows the same ordering rules as other
properties, the highest `PropertySource` will win. This means that you can specify
active profiles in `application.properties` then *replace* them using the command line
switch.

Sometimes it is useful to have profile specific properties that *add* to the active
profiles rather than replace them. The `spring.profiles.include` property can be used
to unconditionally add active profiles. The `SpringApplication` entry point also has
a Java API for setting additional profiles (i.e. on top of those activated by the
`spring.profiles.active` property): see the `setAdditionalProfiles()` method.

For example, when an application with following properties is run using the switch
`--spring.profiles.active=prod` the `proddb` and `prodmq` profiles will also be activated:

[source,yaml,indent=0]
----
	---
	my.property: fromyamlfile
	---
	spring.profiles: prod
	spring.profiles.include: proddb,prodmq
----

NOTE: Remember that the `spring.profiles` property can be defined in a YAML document
to determine when this particular document is included in the configuration. See
<<howto-change-configuration-depending-on-the-environment>> for more details.



[[boot-features-programmatically-setting-profiles]]
=== Programmatically setting profiles
You can programmatically set active profiles by calling
`SpringApplication.setAdditionalProfiles(...)` before your application runs. It is also
possible to activate profiles using Spring's `ConfigurableEnvironment` interface.



[[boot-features-profile-specific-configuration]]
=== Profile specific configuration files
Profile specific variants of both `application.properties` (or `application.yml`) and
files referenced via `@ConfigurationProperties` are considered as files are loaded.
See '<<boot-features-external-config-profile-specific-properties>>' for details.



[[boot-features-logging]]
== Logging
Spring Boot uses http://commons.apache.org/logging[Commons Logging] for all internal
logging, but leaves the underlying log implementation open. Default configurations are
provided for
http://docs.oracle.com/javase/7/docs/api/java/util/logging/package-summary.html[Java Util Logging],
http://logging.apache.org/log4j/[Log4J] and
http://logback.qos.ch/[Logback].
In each case there is console output and file output (rotating, 10 Mb file size).

By default, If you use the '`Starter POMs`', Logback will be used for logging. Appropriate
Logback routing is also included to ensure that dependent libraries that use
Java Util Logging, Commons Logging, Log4J or SLF4J will all work correctly.

TIP: There are a lot of logging frameworks available for Java. Don't worry if the above
list seems confusing. Generally you won't need to change your logging dependencies and
the Spring Boot defaults will work just fine.



[[boot-features-logging-format]]
=== Log format
The default log output from Spring Boot looks like this:

[indent=0]
----
2014-03-05 10:57:51.112  INFO 45469 --- [           main] org.apache.catalina.core.StandardEngine  : Starting Servlet Engine: Apache Tomcat/7.0.52
2014-03-05 10:57:51.253  INFO 45469 --- [ost-startStop-1] o.a.c.c.C.[Tomcat].[localhost].[/]       : Initializing Spring embedded WebApplicationContext
2014-03-05 10:57:51.253  INFO 45469 --- [ost-startStop-1] o.s.web.context.ContextLoader            : Root WebApplicationContext: initialization completed in 1358 ms
2014-03-05 10:57:51.698  INFO 45469 --- [ost-startStop-1] o.s.b.c.e.ServletRegistrationBean        : Mapping servlet: 'dispatcherServlet' to [/]
2014-03-05 10:57:51.702  INFO 45469 --- [ost-startStop-1] o.s.b.c.embedded.FilterRegistrationBean  : Mapping filter: 'hiddenHttpMethodFilter' to: [/*]
----

The following items are output:

* Date and Time -- Millisecond precision and easily sortable.
* Log Level -- `ERROR`, `WARN`, `INFO`, `DEBUG` or `TRACE`.
* Process ID.
* A `---` separator to distinguish the start of actual log messages.
* Logger name -- This is usually the source class name (often abbreviated).
* The log message.



[[boot-features-logging-console-output]]
=== Console output
The default log configuration will echo messages to the console as they are written. By
default `ERROR`, `WARN` and `INFO` level messages are logged. To also log `DEBUG` level
messages to the console you can start your application with a `--debug` flag.

[indent=0]
----
	$ java -jar myapp.jar --debug
----

If your terminal supports ANSI, color output will be used to aid readability. You can set
`spring.output.ansi.enabled` to a
{dc-spring-boot}/ansi/AnsiOutput.Enabled.{dc-ext}[supported value] to override the auto
detection.



[[boot-features-logging-file-output]]
=== File output
By default, log files are written to `spring.log` in your `temp` directory and rotate at
10 Mb. You can easily customize the output folder by setting the `logging.path` property
(for example in your `application.properties`). It is also possible to change the filename
using a `logging.file` property. Note that if `logging.file` is used, then setting `logging.path` has no effect.

As with console output, `ERROR`, `WARN` and `INFO` level messages are logged by default.

[[boot-features-custom-log-levels]]
=== Log Levels

All the supported logging systems can have the logger levels set in the Spring
`Environment` (so for example in `application.properties`) using '`+logging.level.*=LEVEL+`'
where '`LEVEL`' is one of TRACE, DEBUG, INFO, WARN, ERROR, FATAL, OFF. Example
`application.properties`:

[source,properties,indent=0,subs="verbatim,quotes,attributes"]
----
	logging.level.org.springframework.web: DEBUG
	logging.level.org.hibernate: ERROR
----



[[boot-features-custom-log-configuration]]
=== Custom log configuration

The various logging systems can be activated by including the appropriate libraries on
the classpath, and further customized by providing a suitable configuration file in the
root of the classpath, or in a location specified by the Spring `Environment` property
`logging.config`. (Note however that since logging is initialized *before* the
`ApplicationContext` is created, it isn't possible to control logging from
`@PropertySources` in Spring `@Configuration` files.  System properties and the
conventional Spring Boot external configuration files work just fine.)

Depending on your logging system, the following files will be loaded:

|===
|Logging System |Customization

|Logback
|`logback.xml`

|Log4j
|`log4j.properties` or `log4j.xml`

|JDK (Java Util Logging)
|`logging.properties`
|===

To help with the customization some other properties are transferred from the Spring
`Environment` to System properties:

|===
|Spring Environment |System Property |Comments

|`logging.file`
|`LOG_FILE`
|Used in default log configuration if defined.

|`logging.path`
|`LOG_PATH`
|Used in default log configuration if defined.

|`PID`
|`PID`
|The current process ID (discovered if possible and when not already defined as an OS
 environment variable).
|===

All the logging systems supported can consult System properties when parsing their
configuration files.  See the default configurations in `spring-boot.jar` for examples.

WARNING: There are know classloading issues with Java Util Logging that cause problems
when running from an '`executable jar`'. We recommend that you avoid it if at all
possible.



[[boot-features-developing-web-applications]]
== Developing web applications
Spring Boot is well suited for web application development. You can easily create a
self-contained HTTP server using embedded Tomcat or Jetty. Most web applications will
use the `spring-boot-starter-web` module to get up and running quickly.

If you haven't yet developed a Spring Boot web application you can follow the
"Hello World!" example in the
'<<getting-started.adoc#getting-started-first-application, Getting started>>' section.



[[boot-features-spring-mvc]]
=== The '`Spring Web MVC framework`'
The Spring Web MVC framework (often referred to as simply '`Spring MVC`') is a rich
'`model view controller`' web framework. Spring MVC lets you create special `@Controller`
or `@RestController` beans to handle incoming HTTP requests. Methods in your controller
are mapped to HTTP using `@RequestMapping` annotations.

Here is a typical example `@RestController` to serve JSON data:

[source,java,indent=0]
----
	@RestController
	@RequestMapping(value="/users")
	public class MyRestController {

		@RequestMapping(value="/{user}", method=RequestMethod.GET)
		public User getUser(@PathVariable Long user) {
			// ...
		}

		@RequestMapping(value="/{user}/customers", method=RequestMethod.GET)
		List<Customer> getUserCustomers(@PathVariable Long user) {
			// ...
		}

		@RequestMapping(value="/{user}", method=RequestMethod.DELETE)
		public User deleteUser(@PathVariable Long user) {
			// ...
		}

	}
----

Spring MVC is part of the core Spring Framework and detailed information is available in
the  {spring-reference}#mvc[reference documentation]. There are also several guides
available at http://spring.io/guides that cover Spring MVC.



[[boot-features-spring-mvc-auto-configuration]]
==== Spring MVC auto-configuration
Spring Boot provides auto-configuration for Spring MVC that works well with most
applications.

The auto-configuration adds the following features on top of Spring's defaults:

* Inclusion of `ContentNegotiatingViewResolver` and `BeanNameViewResolver` beans.
* Support for serving static resources, including support for WebJars (see below).
* Automatic registration of `Converter`, `GenericConverter`, `Formatter` beans.
* Support for `HttpMessageConverters` (see below).
* Automatic registration of `MessageCodeResolver` (see below)
* Static `index.html` support.
* Custom `Favicon` support.

If you want to take complete control of Spring MVC, you can add your own `@Configuration`
annotated with `@EnableWebMvc`. If you want to keep Spring Boot MVC features, and
you just want to add additional {spring-reference}#mvc[MVC configuration] (interceptors,
formatters, view controllers etc.) you can add your own `@Bean` of type
`WebMvcConfigurerAdapter`, but *without* `@EnableWebMvc`.



[[boot-features-spring-mvc-message-converters]]
==== HttpMessageConverters
Spring MVC uses the `HttpMessageConverter` interface to convert HTTP requests and
responses. Sensible defaults are included out of the box, for example Objects can be
automatically converted to JSON (using the Jackson library) or XML (using the Jackson
XML extension if available, else using JAXB).

If you need to add or customize converters you can use Spring Boot's
`HttpMessageConverters` class:
[source,java,indent=0]
----
	import org.springframework.boot.autoconfigure.web.HttpMessageConverters;
	import org.springframework.context.annotation.*;
	import org.springframework.http.converter.*;

	@Configuration
	public class MyConfiguration {

		@Bean
		public HttpMessageConverters customConverters() {
			HttpMessageConverter<?> additional = ...
			HttpMessageConverter<?> another = ...
			return new HttpMessageConverters(additional, another);
		}

	}
----

[[boot-features-spring-message-codes]]
==== MessageCodesResolver
Spring MVC has a strategy for generating error codes for rendering error messages
from binding errors: `MessageCodesResolver`. Spring Boot will create one for you if
you set the `spring.mvc.message-codes-resolver.format` property `PREFIX_ERROR_CODE` or
`POSTFIX_ERROR_CODE` (see the enumeration in `DefaultMessageCodesResolver.Format`).



[[boot-features-spring-mvc-static-content]]
==== Static Content
By default Spring Boot will serve static content from a folder called `/static` (or
`/public` or `/resources` or `/META-INF/resources`) in the classpath or from the root
of the `ServletContext`.  It uses the `ResourceHttpRequestHandler` from Spring MVC so you
can modify that behavior by adding your own `WebMvcConfigurerAdapter` and overriding the
`addResourceHandlers` method.

In a stand-alone web application the default servlet from the container is also
enabled, and acts as a fallback, serving content from the root of the `ServletContext` if
Spring decides not to handle it. Most of the time this will not happen (unless you modify
the default MVC configuration) because Spring will always be able to handle requests
through the `DispatcherServlet`.

In addition to the '`standard`' static resource locations above, a special case is made for
http://www.webjars.org/[Webjars content]. Any resources with a path in `+/webjars/**+` will
be served from jar files if they are packaged in the Webjars format.

TIP: Do not use the `src/main/webapp` folder if your application will be packaged as a
jar. Although this folder is a common standard, it will *only* work with war packaging
and it will be silently ignored by most build tools if you generate a jar.



[[boot-features-spring-mvc-template-engines]]
==== Template engines

As well as REST web services, you can also use Spring MVC to serve dynamic HTML content.
Spring MVC supports a variety of templating technologies including Velocity, FreeMarker
and JSPs. Many other templating engines also ship their own Spring MVC integrations.

Spring Boot includes auto-configuration support for the following templating engines:

 * http://freemarker.org/docs/[FreeMarker]
 * http://beta.groovy-lang.org/docs/groovy-2.3.0/html/documentation/markup-template-engine.html[Groovy]
 * http://www.thymeleaf.org[Thymeleaf]
 * http://velocity.apache.org[Velocity]

When you're using one of these templating engines with the default configuration, your
templates will be picked up automatically from `src/main/resources/templates`.

TIP: JSPs should be avoided if possible, there are several
<<boot-features-jsp-limitations, known limitations>> when using them with embedded
servlet containers.



[[boot-features-error-handling]]
==== Error Handling
Spring Boot provides an `/error` mapping by default that handles all errors in a
sensible way, and it is registered as a '`global`' error page in the servlet container.
For machine clients it will produce a JSON response with details of the error, the HTTP
status and the exception message. For browser clients there is a '`whitelabel`' error
view that renders the same data in HTML format (to customize it just add a `View` that
resolves to '`error`'). To replace the default behaviour completely you can implement
`ErrorController` and register a bean definition of that type, or simply add a bean
of type `ErrorAttributes` to use the existing mechanism but replace the contents.

If you want more specific error pages for some conditions, the embedded servlet containers
support a uniform Java DSL for customizing the error handling. For example:

[source,java,indent=0,subs="verbatim,quotes,attributes"]
----
	@Bean
	public EmbeddedServletContainerCustomizer containerCustomizer(){
		return new MyCustomizer();
	}

	// ...

	private static class MyCustomizer implements EmbeddedServletContainerCustomizer {

		@Override
		public void customize(ConfigurableEmbeddedServletContainer container) {
			container.addErrorPages(new ErrorPage(HttpStatus.BAD_REQUEST, "/400"));
		}

	}
----

You can also use regular Spring MVC features like
{spring-reference}/#mvc-exceptionhandlers[`@ExceptionHandler` methods] and
{spring-reference}/#mvc-ann-controller-advice[`@ControllerAdvice`]. The `ErrorController`
will then pick up any unhandled exceptions.

N.B. if you register an `ErrorPage` with a path that will end up being handled by a
`Filter` (e.g. as is common with some non-Spring web frameworks, like Jersey and Wicket),
then the `Filter` has to be explicitly registered as an `ERROR` dispatcher, e.g.

[source,java,indent=0,subs="verbatim,quotes,attributes"]
----
	@Bean
	public FilterRegistrationBean myFilter() {
		FilterRegistrationBean registration = new FilterRegistrationBean();
		registration.setFilter(new MyFilter());
		...
		registration.setDispatcherTypes(EnumSet.allOf(DispatcherType.class));
		return registration;
	}
----

(the default `FilterRegistrationBean` does not include the `ERROR` dispatcher type).

[[boot-features-error-handling-websphere]]
===== Error Handling on WebSphere Application Server
When deployed to a servlet container, a Spring Boot uses its error page filter to
forward a request with an error status to the appropriate error page. The request can
only be forwarded to the correct error page if the response has not already been
committed. By default, WebSphere Application Server 8.0 and later commits the response
upon  successful completion of a servlet's service method. You should disable this
behaviour by setting `com.ibm.ws.webcontainer.invokeFlushAfterService` to `false`



<<<<<<< HEAD
[[boot-features-jersey]]
=== JAX-RS and Jersey
If you prefer the JAX-RS programming model for REST endpoints you can use one of the
available implementations instead of Spring MVC. Jersey 1.x and Apache Celtix work
quite well out of the box if you just register their `Servlet` or `Filter` as a
`@Bean` in your application context. Jersey 2.x has some native Spring support so
we also provide autoconfiguration support for it in Spring Boot together with a
starter.

To get started with Jersey 2.x just include the `spring-boot-starter-jersey` as a
dependency and then you need one `@Bean` of type `ResourceConfig` in which you register
all the endpoints:

[source,java,indent=0,subs="verbatim,quotes,attributes"]
----
	@Component
	public class JerseyConfig extends ResourceConfig {
		public JerseyConfig() {
			register(Endpoint.class);
		}
	}
----

All the registered endpoints should be `@Components` with HTTP resource annotations
(`@GET` etc.), e.g.

[source,java,indent=0,subs="verbatim,quotes,attributes"]
----
	@Component
	@Path("/hello")
	public class Endpoint {

		@GET
		public String message() {
			return "Hello";
		}

	}
----

Since the `Endpoint` is a Spring `@Component` its lifecycle is managed by Spring and you
can `@Autowired` dependencies and inject external configuration with `@Value`. The Jersey
servlet will be registered and mapped to '`+/*+`' by default. You can change the mapping
by adding `@ApplicationPath` to your `ResourceConfig`.

There is a {github-code}/spring-boot-samples/spring-boot-sample-jersey[Jersey sample] so
you can see how to set things up. There is also a {github-code}/spring-boot-samples/spring-boot-sample-jersey1[Jersey 1.x sample].
Note that in the Jersey 1.x sample that the spring-boot maven plugin has been configured to
unpack some Jersey jars so they can be scanned by the JAX-RS implementation (the sample
asks for them to be scanned in its `Filter` registration.



=======
>>>>>>> 16937746
[[boot-features-embedded-container]]
=== Embedded servlet container support
Spring Boot includes support for embedded Tomcat and Jetty servers. Most developers will
simply use the appropriate '`Starter POM`' to obtain a fully configured instance. By
default both Tomcat and Jetty will listen for HTTP requests on port `8080`.



[[boot-features-embedded-container-servlets-and-filters]]
==== Servlets and Filters
When using an embedded servlet container you can register Servlets and Filters directly as
Spring beans. This can be particularly convenient if you want to refer to a value from
your `application.properties` during configuration.

By default, if the context contains only a single Servlet it will be mapped to `/`. In
the case of multiple Servlet beans the bean name will be used as a path prefix. Filters
will map to `+/*+`.

If convention-based mapping is not flexible enough you can use the
`ServletRegistrationBean` and `FilterRegistrationBean` classes for complete control. You
can also register items directly if your bean implements the `ServletContextInitializer`
interface.



[[boot-features-embedded-container-application-context]]
==== The EmbeddedWebApplicationContext
Under the hood Spring Boot uses a new type of `ApplicationContext` for embedded
servlet container support.  The `EmbeddedWebApplicationContext` is a special
type of `WebApplicationContext` that bootstraps itself by searching for a single
`EmbeddedServletContainerFactory` bean. Usually a `TomcatEmbeddedServletContainerFactory`
or `JettyEmbeddedServletContainerFactory` will have been auto-configured.

NOTE: You usually won't need to be aware of these implementation classes. Most
applications will be auto-configured and the appropriate `ApplicationContext` and
`EmbeddedServletContainerFactory` will be created on your behalf.



[[boot-features-customizing-embedded-containers]]
==== Customizing embedded servlet containers
Common servlet container settings can be configured using Spring `Environment`
properties. Usually you would define the properties in your `application.properties`
file.

Common server settings include:

* `server.port` -- The listen port for incoming HTTP requests.
* `server.address` -- The interface address to bind to.
* `server.sessionTimeout` -- A session timeout.

See the {sc-spring-boot-autoconfigure}/web/ServerProperties.{sc-ext}[`ServerProperties`]
class for a complete list.



[[boot-features-programmatic-embedded-container-customization]]
===== Programmatic customization
If you need to configure your embdedded servlet container programmatically you can register
a Spring bean that implements the `EmbeddedServletContainerCustomizer` interface.
`EmbeddedServletContainerCustomizer` provides access to the
`ConfigurableEmbeddedServletContainer` which includes numerous customization setter
methods.

[source,java,indent=0]
----
	import org.springframework.boot.context.embedded.*;
	import org.springframework.stereotype.Component;

	@Component
	public class CustomizationBean implements EmbeddedServletContainerCustomizer {

		@Override
		public void customize(ConfigurableEmbeddedServletContainer container) {
			container.setPort(9000);
		}

	}
----



[[boot-features-customizing-configurableembeddedservletcontainerfactory-directly]]
===== Customizing ConfigurableEmbeddedServletContainer directly
If the above customization techniques are too limited, you can register the
`TomcatEmbeddedServletContainerFactory` or `JettyEmbeddedServletContainerFactory` bean
yourself.

[source,java,indent=0]
----
	@Bean
	public EmbeddedServletContainerFactory servletContainer() {
		TomcatEmbeddedServletContainerFactory factory = new TomcatEmbeddedServletContainerFactory();
		factory.setPort(9000);
		factory.setSessionTimeout(10, TimeUnit.MINUTES);
		factory.addErrorPages(new ErrorPage(HttpStatus.404, "/notfound.html");
		return factory;
	}
----

Setters are provided for many configuration options. Several protected method
'`hooks`' are also provided should you need to do something more exotic. See the
source code documentation for details.



[[boot-features-jsp-limitations]]
==== JSP limitations
When running a Spring Boot application that uses an embedded servlet container (and is
packaged as an executable archive), there are some limitations in the JSP support.

* With Tomcat it should work if you use war packaging, i.e. an executable war will work,
  and will also be deployable to a standard container (not limited to, but including
  Tomcat). An executable jar will not work because of a hard coded file pattern in Tomcat.

* Jetty does not currently work as an embedded container with JSPs.

There is a {github-code}/spring-boot-samples/spring-boot-sample-web-jsp[JSP sample] so
you can see how to set things up.



[[boot-features-security]]
== Security
If Spring Security is on the classpath then web applications will be secure by default
with '`basic`' authentication on all HTTP endpoints. To add method-level security to a web
application you can also add `@EnableGlobalMethodSecurity` with your desired settings.
Additional information can be found in the {spring-security-reference}#jc-method[Spring
Security Reference].

The default `AuthenticationManager` has a single user ('`user`' username and random
password, printed at INFO level when the application starts up)

[indent=0]
----
	Using default security password: 78fa095d-3f4c-48b1-ad50-e24c31d5cf35
----

You can change the password by providing a `security.user.password`. This and other
useful properties are externalized via
{sc-spring-boot-autoconfigure}/security/SecurityProperties.{sc-ext}[`SecurityProperties`]
(properties prefix "security").

The default security configuration is implemented in `SecurityAutoConfiguration` and in
the classes imported from there (`SpringBootWebSecurityConfiguration` for web security
and `AuthenticationManagerConfiguration` for authentication configuration which is also
relevant in non-web applications). To switch off the Boot default configuration
completely in a web application you can add a bean with `@EnableWebSecurity`. To customize
it you normally use external properties and beans of type `WebConfigurerAdapter` (e.g. to
add form-based login). There are several secure applications in the
{github-code}/spring-boot-samples/[Spring Boot samples] to get you started with common
use cases.

The basic features you get out of the box in a web application are:

* An `AuthenticationManager` bean with in-memory store and a single user (see
  `SecurityProperties.User` for the properties of the user).
* Ignored (unsecure) paths for common static resource locations (`+/css/**+`, `+/js/**+`,
  `+/images/**+` and `+**/favicon.ico+`).
* HTTP Basic security for all other endpoints.
* Security events published to Spring's `ApplicationEventPublisher` (successful and
  unsuccessful authentication and access denied).
* Common low-level features (HSTS, XSS, CSRF, caching) provided by Spring Security are
  on by default.

All of the above can be switched on and off or modified using external properties
(`+security.*+`). To override the access rules without changing any other autoconfigured
features add a `@Bean` of type `WebConfigurerAdapter` with
`@Order(SecurityProperties.ACCESS_OVERRIDE_ORDER)`.

If the Actuator is also in use, you will find:

* The management endpoints are secure even if the application endpoints are unsecure.
* Security events are transformed into `AuditEvents` and published to the `AuditService`.
* The default user will have the `ADMIN` role as well as the `USER` role.

The Actuator security features can be modified using external properties
(`+management.security.*+`). To override the application access rules
add a `@Bean` of type `WebConfigurerAdapter` and use
`@Order(SecurityProperties.ACCESS_OVERRIDE_ORDER)` if you _don't_ want to override
the actuator access rules, or `@Order(ManagementServerProperties.ACCESS_OVERRIDE_ORDER)`
if you _do_ want to override the actuator access rules.




[[boot-features-sql]]
== Working with SQL databases
The Spring Framework provides extensive support for working with SQL databases. From
direct JDBC access using `JdbcTemplate` to complete '`object relational mapping`'
technologies such as Hibernate. Spring Data provides an additional level of functionality,
creating `Repository` implementations directly from interfaces and using conventions to
generate queries from your method names.



[[boot-features-configure-datasource]]
=== Configure a DataSource
Java's `javax.sql.DataSource` interface provides a standard method of working with
database connections. Traditionally a DataSource uses a `URL` along with some
credentials to establish a database connection.



[[boot-features-embedded-database-support]]
==== Embedded Database Support
It's often convenient to develop applications using an in-memory embedded database.
Obviously, in-memory databases do not provide persistent storage; you will need to
populate your database when your application starts and be prepared to throw away
data when your application ends.

TIP: The '`How-to`' section includes a '<<howto.adoc#howto-database-initialization, section
on how to initialize a database>>'

Spring Boot can auto-configure embedded http://www.h2database.com[H2],
http://hsqldb.org/[HSQL] and http://db.apache.org/derby/[Derby] databases. You don't
need to provide any connection URLs, simply include a build dependency to the
embedded database that you want to use.

For example, typical POM dependencies would be:

[source,xml,indent=0]
----
	<dependency>
		<groupId>org.springframework.boot</groupId>
		<artifactId>spring-boot-starter-data-jpa</artifactId>
	</dependency>
	<dependency>
		<groupId>org.hsqldb</groupId>
		<artifactId>hsqldb</artifactId>
		<scope>runtime</scope>
	</dependency>
----

NOTE: You need a dependency on `spring-jdbc` for an embedded database to be
auto-configured. In this example it's pulled in transitively via
`spring-boot-starter-data-jpa`.



[[boot-features-connect-to-production-database]]
==== Connection to a production database
Production database connections can also be auto-configured using a pooling
`DataSource`.  Here's the algorithm for choosing a specific implementation:

* We prefer the Tomcat pooling `DataSource` for its performance and concurrency, so if
  that is available we always choose it.
* If HikariCP is available we will use it
* If Commons DBCP is available we will use it, but we don't recommend it in production.
* Lastly, if Commons DBCP2 is available we will use it

If you use the `spring-boot-starter-jdbc` or `spring-boot-starter-data-jpa`
'`starter POMs`' you will automcatically get a dependency to `tomcat-jdbc`.

NOTE: Additional connection pools can always be configured manually. If you define your
own `DataSource` bean, auto-configuration will not occur.

DataSource configuration is controlled by external configuration properties in
`+spring.datasource.*+`. For example, you might declare the following section
in `application.properties`:

[source,properties,indent=0]
----
	spring.datasource.url=jdbc:mysql://localhost/test
	spring.datasource.username=dbuser
	spring.datasource.password=dbpass
	spring.datasource.driver-class-name=com.mysql.jdbc.Driver
----

See {sc-spring-boot-autoconfigure}/jdbc/DataSourceProperties.{sc-ext}[`DataSourceProperties`]
for more of the supported options.

TIP: You often won't need to specify the `driver-class-name` since Spring boot can deduce
it for most databases from the `url`.

NOTE: For a pooling `DataSource` to be created we need to be able to verify that a valid
`Driver` class is available, so we check for that before doing anything. I.e. if you set
`spring.datasource.driverClassName=com.mysql.jdbc.Driver` then that class has to be
loadable.



<<<<<<< HEAD
[[boot-features-connecting-to-a-jndi-datasource]]
==== Connection to a JNDI DataSource
If you are deploying your Spring Boot application to an Application Server you might want
to configure and manage your DataSource using you Application Servers built in features
and access it using JNDI.

The `spring.datasource.jndi-name` property can be used as an alternative to the
`spring.datasource.url`, `spring.datasource.username` and `spring.datasource.password`
properties to access the `DataSource` from a specific JNDI location. For example, the
following section in `application.properties` shows how you can access a JBoss AS defined
`DataSource`:

[source,properties,indent=0]
----
	spring.datasource.jndi-name=java:jboss/datasources/customers
----



=======
>>>>>>> 16937746
[[boot-features-using-jdbc-template]]
=== Using JdbcTemplate
Spring's `JdbcTemplate` and `NamedParameterJdbcTemplate` classes are auto-configured and
you can `@Autowire` them directly into your own beans:

[source,java,indent=0]
----
	import org.springframework.beans.factory.annotation.Autowired;
	import org.springframework.jdbc.core.JdbcTemplate;
	import org.springframework.stereotype.Component;

	@Component
	public class MyBean {

		private final JdbcTemplate jdbcTemplate;

		@Autowired
		public MyBean(JdbcTemplate jdbcTemplate) {
			this.jdbcTemplate = jdbcTemplate;
		}

		// ...

	}
----



[[boot-features-jpa-and-spring-data]]
=== JPA and '`Spring Data`'
The Java Persistence API is a standard technology that allows you to '`map`' objects to
relational databases. The `spring-boot-starter-data-jpa` POM provides a quick way to get
started. It provides the following key dependencies:

* Hibernate -- One of the most popular JPA implementations.
* Spring Data JPA -- Makes it easy to easily implement JPA-based repositories.
* Spring ORMs -- Core ORM support from the Spring Framework.

TIP: We won't go into too many details of JPA or Spring Data here. You can follow the
http://spring.io/guides/gs/accessing-data-jpa/['`Accessing Data with JPA`'] guide from
http://spring.io and read the http://projects.spring.io/spring-data-jpa/[Spring Data JPA]
and  http://hibernate.org/orm/documentation/[Hibernate] reference documentation.



[[boot-features-entity-classes]]
==== Entity Classes
Traditionally, JPA '`Entity`' classes are specified in a `persistence.xml` file. With
Spring Boot this file is not necessary and instead '`Entity Scanning`' is used. By
default all packages below your main configuration class (the one annotated with
`@EnableAutoConfiguration`) will be searched.

Any classes annotated with `@Entity`, `@Embeddable` or `@MappedSuperclass` will be
considered. A typical entity class would look something like this:

[source,java,indent=0]
----
	package com.example.myapp.domain;

	import java.io.Serializable;
	import javax.persistence.*;

	@Entity
	public class City implements Serializable {

		@Id
		@GeneratedValue
		private Long id;

		@Column(nullable = false)
		private String name;

		@Column(nullable = false)
		private String state;

		// ... additional members, often include @OneToMany mappings

		protected City() {
			// no-args constructor required by JPA spec
			// this one is protected since it shouldn't be used directly
		}

		public City(String name, String state) {
			this.name = name;
			this.country = country;
		}

		public String getName() {
			return this.name;
		}

		public String getState() {
			return this.state;
		}

		// ... etc

	}
----

TIP: You can customize entity scanning locations using the `@EntityScan` annotation.
See the '<<howto.adoc#howto-separate-entity-definitions-from-spring-configuration>>'
how-to.


[[boot-features-spring-data-jpa-repositories]]
==== Spring Data JPA Repositories
Spring Data JPA repositories are interfaces that you can define to access data. JPA
queries are created automatically from your method names. For example, a `CityRepository`
interface might declare a `findAllByState(String state)` method to find all cities
in a given state.

For more complex queries you can annotate your method using Spring Data's
{spring-data-javadoc}/repository/Query.html[`Query`] annotation.

Spring Data repositories usually extend from the
{spring-data-commons-javadoc}/repository/Repository.html[`Repository`] or
{spring-data-commons-javadoc}/repository/CrudRepository.html[`CrudRepository`] interfaces. If you are using
auto-configuration, repositories will be searched from the package containing your
main configuration class (the one annotated with `@EnableAutoConfiguration`) down.

Here is a typical Spring Data repository:

[source,java,indent=0]
----
	package com.example.myapp.domain;

	import org.springframework.data.domain.*;
	import org.springframework.data.repository.*;

	public interface CityRepository extends Repository<City, Long> {

		Page<City> findAll(Pageable pageable);

		City findByNameAndCountryAllIgnoringCase(String name, String country);

	}
----

TIP: We have barely scratched the surface of Spring Data JPA. For complete details check
their http://projects.spring.io/spring-data-jpa/[reference documentation].



[[boot-features-creating-and-dropping-jpa-databases]]
==== Creating and dropping JPA databases
By default, JPA databases will be automatically created *only* if you use an embedded
database (H2, HSQL or Derby). You can explicitly configure JPA settings using
`+spring.jpa.*+` properties. For example, to create and drop tables you can add the
following to your `application.properties`.

[indent=0]
----
	spring.jpa.hibernate.ddl-auto=create-drop
----

NOTE: Hibernate's own internal property name for this (if you happen to remember it
better) is `hibernate.hbm2ddl.auto`. You can set it, along with other Hibernate native
properties, using `+spring.jpa.properties.*+` (the prefix is stripped before adding them
to the entity manager). Example:

[indent=0]
----
	spring.jpa.properties.hibernate.globally_quoted_identifiers=true
----

passes `hibernate.globally_quoted_identifiers` to the Hibernate entity manager.

By default the DDL execution (or validation) is deferred until
the `ApplicationContext` has started. There is also a `spring.jpa.generate-ddl` flag, but
it is not used if Hibernate autoconfig is active because the `ddl-auto`
settings are more fine-grained.



[[boot-features-nosql]]
== Working with NoSQL technologies
Spring Data provides additional projects that help you access a variety of NoSQL
technologies including
http://projects.spring.io/spring-data-mongodb/[MongoDB],
http://projects.spring.io/spring-data-neo4j/[Neo4J],
https://github.com/spring-projects/spring-data-elasticsearch/[Elasticsearch],
http://projects.spring.io/spring-data-solr/[Solr],
http://projects.spring.io/spring-data-redis/[Redis],
http://projects.spring.io/spring-data-gemfire/[Gemfire],
http://projects.spring.io/spring-data-couchbase/[Couchbase] and
http://projects.spring.io/spring-data-cassandra/[Cassandra].
Spring Boot provides auto-configuration for Redis, MongoDB, Elasticsearch, Solr and
Gemfire; you can make use of the other projects, but you will need to configure them
yourself. Refer to the appropriate reference documentation at
http://projects.spring.io/spring-data[projects.spring.io/spring-data].



[[boot-features-redis]]
=== Redis
http://redis.io/[Redis] is a cache, message broker and richly-featured key-value store.
Spring Boot offers basic auto-configuration for the https://github.com/xetorthio/jedis/[Jedis]
client library and abstractions on top of it provided by
https://github.com/spring-projects/spring-data-redis[Spring Data Redis]. There is a
`spring-boot-starter-redis` '`Starter POM`' for collecting the dependencies in a
convenient way.



[[boot-features-connecting-to-redis]]
==== Connecting to Redis
You can inject an auto-configured `RedisConnectionFactory`, `StringRedisTemplate` or
vanilla `RedisTemplate` instance as you would any other Spring Bean. By default the
instance will attempt to connect to a Redis server using `localhost:6379`:

[source,java,indent=0]
----
	@Component
	public class MyBean {

		private StringRedisTemplate template;

		@Autowired
		public MyBean(StringRedisTemplate template) {
			this.template = template;
		}

		// ...

	}
----

If you add a `@Bean` of your own of any of the auto-configured types it will replace the
default (except in the case of `RedisTemplate` the exclusion is based on the bean name
'`redisTemplate`' not its type). If `commons-pool2` is on the classpath you will get a
pooled connection factory by default.



[[boot-features-mongodb]]
=== MongoDB
http://www.mongodb.com/[MongoDB] is an open-source NoSQL document database that uses a
JSON-like schema instead of traditional table-based relational data. Spring Boot offers
several conveniences for working with MongoDB, including the The
`spring-boot-starter-data-mongodb` '`Starter POM`'.



[[boot-features-connecting-to-mongodb]]
==== Connecting to a MongoDB database
You can inject an auto-configured `com.mongodb.Mongo` instance as you would any other
Spring Bean. By default the instance will attempt to connect to a MongoDB server using
the URL `mongodb://localhost/test`:

[source,java,indent=0]
----
	import com.mongodb.Mongo;

	@Component
	public class MyBean {

		private final Mongo mongo;

		@Autowired
		public MyBean(Mongo mongo) {
			this.mongo = mongo;
		}

		// ...

	}
----

You can set `spring.data.mongodb.uri` property to change the `url`, or alternatively
specify a `host`/`port`. For example, you might declare the following in your
`application.properties`:

[source,properties,indent=0]
----
	spring.data.mongodb.host=mongoserver
	spring.data.mongodb.port=27017
----

TIP: If `spring.data.mongodb.port` is not specified the default of `27017` is used. You
could simply delete this line from the sample above.

You can also declare your own `Mongo` `@Bean` if you want to take complete control of
establishing the MongoDB connection.



[[boot-features-mongo-template]]
==== MongoTemplate
Spring Data Mongo provides a {spring-data-mongo-javadoc}/core/MongoTemplate.html[`MongoTemplate`]
class that is very similar in its design to Spring's `JdbcTemplate`. As with
`JdbcTemplate` Spring Boot auto-configures a bean for you to simply inject:

[source,java,indent=0]
----
	import org.springframework.beans.factory.annotation.Autowired;
	import org.springframework.data.mongodb.core.MongoTemplate;
	import org.springframework.stereotype.Component;

	@Component
	public class MyBean {

		private final MongoTemplate mongoTemplate;

		@Autowired
		public MyBean(MongoTemplate mongoTemplate) {
			this.mongoTemplate = mongoTemplate;
		}

		// ...

	}
----

See the `MongoOperations` Javadoc for complete details.



[[boot-features-spring-data-mongo-repositories]]
==== Spring Data MongoDB repositories
Spring Data includes repository support for MongoDB. As with the JPA repositories
discussed earlier, the basic principle is that queries are constructed for you
automatically based on method names.

In fact, both Spring Data JPA and Spring Data MongoDB share the same common
infrastructure; so you could take the JPA example from earlier and, assuming that
`City` is now a Mongo data class rather than a JPA `@Entity`, it will work in the
same way.

[source,java,indent=0]
----
	package com.example.myapp.domain;

	import org.springframework.data.domain.*;
	import org.springframework.data.repository.*;

	public interface CityRepository extends Repository<City, Long> {

		Page<City> findAll(Pageable pageable);

		City findByNameAndCountryAllIgnoringCase(String name, String country);

	}
----

TIP: For complete details of Spring Data MongoDB, including its rich object mapping
technologies, refer to their http://projects.spring.io/spring-data-mongodb/[reference
documentation].



[[boot-features-gemfire]]
=== Gemfire
https://github.com/spring-projects/spring-data-gemfire[Spring Data Gemfire] provides
convenient Spring-friendly tools for accessing the http://www.gopivotal.com/big-data/pivotal-gemfire#details[Pivotal Gemfire]
data management platform. There is a `spring-boot-starter-data-gemfire` '`Starter POM`'
for collecting the dependencies in a convenient way. There is currently no auto=config
support for Gemfire, but you can enable Spring Data Repositories with a
https://github.com/spring-projects/spring-data-gemfire/blob/master/src/main/java/org/springframework/data/gemfire/repository/config/EnableGemfireRepositories.java[single annotation].



[[boot-features-solr]]
=== Solr
http://lucene.apache.org/solr/[Apache Solr] is a search engine. Spring Boot offers basic
auto-configuration for the solr client library and abstractions on top of it provided by
https://github.com/spring-projects/spring-data-solr[Spring Data Solr]. There is
a `spring-boot-starter-data-solr` '`Starter POM`' for collecting the dependencies in a
convenient way.



[[boot-features-connecting-to-solr]]
==== Connecting to Solr
You can inject an auto-configured `SolrServer` instance as you would any other Spring
Bean. By default the instance will attempt to connect to a server using
`http://localhost:8983/solr`:

[source,java,indent=0]
----
	@Component
	public class MyBean {

		private SolrServer solr;

		@Autowired
		public MyBean(SolrServer solr) {
			this.solr = solr;
		}

		// ...

	}
----

If you add a `@Bean` of your own of type `SolrServer` it will replace the default.



[[boot-features-spring-data-solr-repositories]]
==== Spring Data Solr repositories
Spring Data includes repository support for Apache Solr. As with the JPA repositories
discussed earlier, the basic principle is that queries are constructed for you
automatically based on method names.

In fact, both Spring Data JPA and Spring Data Solr share the same common infrastructure;
so you could take the JPA example from earlier and, assuming that `City` is now a
`@SolrDocument` class rather than a JPA `@Entity`, it will work in the same way.

TIP: For complete details of Spring Data Solr, refer to their
http://projects.spring.io/spring-data-solr/[reference documentation].



[[boot-features-elasticsearch]]
=== Elasticsearch
http://www.elasticsearch.org/[Elastic Search] is an open source, distributed,
real-time search and analytics engine. Spring Boot offers basic auto-configuration for
the Elasticsearch and abstractions on top of it provided by
https://github.com/spring-projects/spring-data-elasticsearch[Spring Data Elasticsearch].
There is a `spring-boot-starter-data-elasticsearch` '`Starter POM`' for collecting the
dependencies in a convenient way.



[[boot-features-connecting-to-elasticsearch]]
==== Connecting to Elasticsearch
You can inject an auto-configured `ElasticsearchTemplate` or Elasticsearch `Client`
instance as you would any other Spring Bean. By default the instance will attempt to
connect to a local in-memory server (a `NodeClient` in Elasticsearch terms), but you can
switch to a remote server (i.e. a `TransportClient`) by setting
`spring.data.elasticsearch.clusterNodes` to a comma-separated '`host:port`' list.

[source,java,indent=0]
----
	@Component
	public class MyBean {

		private ElasticsearchTemplate template;

		@Autowired
		public MyBean(ElasticsearchTemplate template) {
			this.template = template;
		}

		// ...

	}
----

If you add a `@Bean` of your own of type `ElasticsearchTemplate` it will replace the
default.



[[boot-features-spring-data-elasticsearch-repositories]]
==== Spring Data Elasticsearch repositories
Spring Data includes repository support for Elasticsearch. As with the JPA repositories
discussed earlier, the basic principle is that queries are constructed for you
automatically based on method names.

In fact, both Spring Data JPA and Spring Data Elasticsearch share the same common
infrastructure; so you could take the JPA example from earlier and, assuming that
`City` is now an Elasticsearch `@Document` class rather than a JPA `@Entity`, it will
work in the same way.

TIP: For complete details of Spring Data Elasticsearch, refer to their
http://docs.spring.io/spring-data/elasticsearch/docs/[reference documentation].



[[boot-features-messaging]]
== Messaging
The Spring Framework provides extensive support for integrating with messaging systems:
from simplified use of the JMS API using `JmsTemplate` to a complete infrastructure to
receive messages asynchronously. Spring AMQP provides a similar feature set for the
'`Advanced Message Queuing Protocol`' and Boot also provides auto-configuration options
for `RabbitTemplate` and RabbitMQ. There is also support for STOMP messaging natively
in Spring Websocket and Spring Boot has support for that through starters and a small
amount of auto configuration.



[[boot-features-jms]]
=== JMS
The `javax.jms.ConnectionFactory` interface provides a standard method of creating a
`javax.jms.Connection` for interacting with a JMS broker. Although Spring needs a
`ConnectionFactory` to work with JMS, you generally won't need to use it directly yourself
and you can instead rely on higher level messaging abstractions (see the
{spring-reference}/#jms[relevant section] of the Spring Framework reference
documentation for details). Spring Boot also auto configures the necessary infrastructure
to send and receive messages.



[[boot-features-hornetq]]
==== HornetQ support
Spring Boot can auto-configure a `ConnectionFactory` when it detects that HornetQ is
available on the classpath. If the broker is present, an embedded broker is started and
configured automatically (unless the mode property has been explicitly set). The supported
modes are: `embedded` (to make explicit that an embedded broker is required and should
lead to an error if the broker is not available in the classpath), and `native` to
connect to a broker using the the `netty` transport protocol. When the latter is
configured, Spring Boot configures a `ConnectionFactory` connecting to a broker running
on the local machine with the default settings.

NOTE: If you are using `spring-boot-starter-hornetq` the necessary dependencies to
connect to an existing HornetQ instance are provided, as well as the Spring infrastructure
to integrate with JMS. Adding `org.hornetq:hornetq-jms-server` to your application allows
you to use the embedded mode.

HornetQ configuration is controlled by external configuration properties in
`+spring.hornetq.*+`. For example, you might declare the following section in
`application.properties`:

[source,properties,indent=0]
----
	spring.hornetq.mode=native
	spring.hornetq.host=192.168.1.210
	spring.hornetq.port=9876
----

When embedding the broker, you can chose if you want to enable persistence, and the list
of destinations that should be made available. These can be specified as a comma-separated
list to create them with the default options; or you can define bean(s) of type
`org.hornetq.jms.server.config.JMSQueueConfiguration` or
`org.hornetq.jms.server.config.TopicConfiguration`, for advanced queue and topic
configurations respectively.

See {sc-spring-boot-autoconfigure}/jms/hornetq/HornetQProperties.{sc-ext}[`HornetQProperties`]
for more of the supported options.

No JNDI lookup is involved at all and destinations are resolved against their names,
either using the '`name`' attribute in the HornetQ configuration or the names provided
through configuration.



[[boot-features-activemq]]
==== ActiveMQ support
Spring Boot can also configure a `ConnectionFactory` when it detects that ActiveMQ is
available on the classpath. If the broker is present, an embedded broker is started and
configured automatically (as long as no broker URL is specified through configuration).

ActiveMQ configuration is controlled by external configuration properties in
`+spring.activemq.*+`. For example, you might declare the following section in
`application.properties`:

[source,properties,indent=0]
----
	spring.activemq.broker-url=tcp://192.168.1.210:9876
	spring.activemq.user=admin
	spring.activemq.password=secret
----

See {sc-spring-boot-autoconfigure}/jms/activemq/ActiveMQProperties.{sc-ext}[`ActiveMQProperties`]
for more of the supported options.

By default, ActiveMQ creates a destination if it does not exist yet, so destinations are
resolved against their provided names.



[[boot-features-jms-jndi]]
==== Using a JNDI ConnectionFactory
If you are running your application in an Application Server Spring Boot will attempt to
locate a JMS `ConnectionFactory` using JNDI. By default the locations `java:/JmsXA` and
`java:/XAConnectionFactory` will be checked. You can use the
`spring.jms.jndi-name` property if you need to specify an alternative location:

[source,properties,indent=0]
----
	spring.jms.jndi-name=java:/MyConnectionFactory
----



[[boot-features-using-jms-template]]
[[boot-features-using-jms-sending]]
==== Sending a message
Spring's `JmsTemplate` is auto-configured and you can autowire it directly into your
own beans:

[source,java,indent=0]
----
	import org.springframework.beans.factory.annotation.Autowired;
	import org.springframework.jms.core.JmsTemplate;
	import org.springframework.stereotype.Component;

	@Component
	public class MyBean {

		private final JmsTemplate jmsTemplate;

		@Autowired
		public MyBean(JmsTemplate jmsTemplate) {
			this.jmsTemplate = jmsTemplate;
		}

		// ...

	}
----

NOTE: {spring-javadoc}/jms/core/JmsMessagingTemplate.{dc-ext}[`JmsMessagingTemplate`]
(new in Spring 4.1) can be injected in a similar manner.



[[boot-features-using-jms-receiving]]
==== Receiving a message

When the JMS infrastructure is present, any bean can be annotated with `@JmsListener` to
create a listener endpoint. If no `JmsListenerContainerFactory` has been defined, a default
one is configured automatically.

The following component creates a listener endpoint on the `someQueue` destination:

[source,java,indent=0]
----
	@Component
	public class MyBean {

		@JmsListener(destination = "someQueue")
		public void processMessage(String content) { ... }

	}
----

Check {spring-javadoc}/jms/annotation/EnableJms.{dc-ext}[the javadoc of `@EnableJms`]
for more details.

[[boot-features-jta]]
== Distributed Transactions with JTA
Spring Boot supports distributed JTA transactions across multiple XA resources using
either an http://www.atomikos.com/[Atomkos] or
http://docs.codehaus.org/display/BTM/Home[Bitronix] embedded transaction manager. JTA
transactions are also supported when deploying to a suitable Java EE Application Server.

When a JTA environment is detected, Spring's `JtaTransactionManager` will be used to manage
transactions. Auto-configured JMS, DataSource and JPA beans will be upgraded to support
XA transactions. You can use standard Spring idioms such as `@Transactional` to
participate in a distributed transaction.



=== Using an Atomikos transaction manager
Atomikos is a popular open source transaction manager which can be embedded into your
Spring Boot application. You can use the `spring-boot-starter-jta-atomikos` Starter POM to
pull in the appropriate Atomikos libraries. Spring Boot will auto-configure Atomikos and
ensure that appropriate `depends-on` settings are applied to your Spring Beans for correct
startup and shutdown ordering.

By default Atomikos transaction logs will be written to a `transaction-logs` folder in
your application home directory (the directory in which your application jar file
resides). You can customize this directory by setting a `spring.jta.log-dir` property in
your `application.properties` file. Properties starting `spring.jta.` can also be used to
customize the Atomikos `UserTransactionServiceIml`. See the
{dc-spring-boot}/jta/atomikos/AtomikosProperties.{dc-ext}[`AtomikosProperties` javadoc]
for complete details.



=== Using a Bitronix transaction manager
Bitronix is another popular open source JTA transaction manager implementation. You can
use the `spring-boot-starter-jta-bitronix` starter POM to add the appropriate Birtronix
dependencies to your project. As with Atomikos, Spring Boot will automatically configure
Bitronix and post-process your beans to ensure that startup and shutdown ordering is
correct.

By default Bitronix transaction log files (`part1.btm` and `part2.btm`) will be written to
a `transaction-logs` folder in your application home directory. You can customize this
directory by using the `spring.jta.log-dir` property. Properties starting `spring.jta.`
are also bound to the `bitronix.tm.Configuration` bean, allowing for complete
customization. See the http://btm.codehaus.org/api/2.0.1/bitronix/tm/Configuration.html[Bitronix
documentation] for details.



=== Using a Java EE managed transaction manager
If you are packaging your Spring Boot application as a `war` or `ear` file and deploying
it to a Java EE application server, you can use your application servers built-in
transaction manager. Spring Boot will attempt to auto-configure a transaction manager by
looking at common JNDI locations (`java:comp/UserTransaction`,
`java:comp/TransactionManager` etc). If you are using a transaction service provided by
your application server, you will generally also want to ensure that all resources are
managed by the server and exposed over JNDI.  Spring Boot will attempt to auto-configure
JMS by looking for a `ConnectionFactory` at the JNDI path `java:/JmsXA` or
`java:/XAConnectionFactory` and you can use the
<<boot-features-connecting-to-a-jndi-datasource, `spring.datasource.jndi-name` property>>
to configure your `DataSource`.



=== Mixing XA and non-XA JMS connections
When using JTA, the primary JMS `ConnectionFactory` bean will be XA aware and participate
in distributed transactions. In some situations you might want to process certain JMS
messages using a non-XA `ConnectionFactory`. For example, your JMS processing logic might
take longer than the XA timeout.

If you want to use a non-XA `ConnectionFactory` you can inject the
`nonXaJmsConnectionFactory` bean rather than the `@Primary` `jmsConnectionFactory` bean.
For consistency the `jmsConnectionFactory` bean is also provided using the bean alias
`xaJmsConnectionFactory`.

For example:

[source,java,indent=0,subs="verbatim,quotes,attributes"]
----
	// Inject the primary (XA aware) ConnectionFactory
	@Autowired
	private ConnectionFactory defaultConnectionFactory;

	// Inject the XA aware ConnectionFactory (uses the alias and injects the same as above)
	@Autowired
	@Qualifier("xaJmsConnectionFactory")
	private ConnectionFactory xaConnectionFactory;

	// Inject the non-XA aware ConnectionFactory
	@Autowired
	@Qualifier("nonXaJmsConnectionFactory")
	private ConnectionFactory nonXaConnectionFactory;
----



=== Supporting an alternative embedded transaction manager
The {sc-spring-boot}/jta/XAConnectionFactoryWrapper.{sc-ext}[`XAConnectionFactoryWrapper`]
and {sc-spring-boot}/jta/XADataSourceWrapper.{sc-ext}[`XADataSourceWrapper`] interfaces
can be used to support alternative embedded transaction managers. The interfaces are
responsible for wrapping `XAConnectionFactory` and `XADataSource` beans and exposing them
as regular `ConnectionFactory` and `DataSource` beans which will transparently enroll in
the distributed transaction. DataSource and JMS auto-configuration will use JTA variants
as long as you have a `JtaTransactionManager` bean and appropriate XA wrapper beans
registered within your `ApplicationContext`

The {sc-spring-boot}/jta/BitronixXAConnectionFactoryWrapper.{sc-ext}[BitronixXAConnectionFactoryWrapper]
and {sc-spring-boot}/jta/BitronixXADataSourceWrapper.{sc-ext}[BitronixXADataSourceWrapper]
provide good examples of how to write XA wrappers.



[[boot-features-integration]]
== Spring Integration
Spring Integration provides abstractions over messaging and also other transports such as
HTTP, TCP etc. If Spring Integration is available on your classpath it will be initialized
through the `@EnableIntegration` annotation. Message processing statistics will be
published over JMX if `'spring-integration-jmx'` is also on the classpath.
See the {sc-spring-boot-autoconfigure}/integration/IntegrationAutoConfiguration.{sc-ext}[`IntegrationAutoConfiguration`]
class for more details.



[[boot-features-jmx]]
== Monitoring and management over JMX
Java Management Extensions (JMX) provide a standard mechanism to monitor and manage
applications. By default Spring Boot will create an `MBeanServer` with bean id
'`mbeanServer`' and expose any of your beans that are annotated with Spring JMX
annotations (`@ManagedResource`, `@ManagedAttribute`, `@ManagedOperation`).

See the {sc-spring-boot-autoconfigure}/jmx/JmxAutoConfiguration.{sc-ext}[`JmxAutoConfiguration`]
class for more details.



[[boot-features-testing]]
== Testing
Spring Boot provides a number of useful tools for testing your application. The
`spring-boot-starter-test` POM provides Spring Test, JUnit, Hamcrest and Mockito
dependencies. There are also useful test utilities in the core `spring-boot` module
under the `org.springframework.boot.test` package.



[[boot-features-test-scope-dependencies]]
=== Test scope dependencies
If you use the
`spring-boot-starter-test` '`Starter POM`' (in the `test` `scope`), you will find
the following provided libraries:

* Spring Test -- integration test support for Spring applications.
* JUnit -- The de-facto standard for unit testing Java applications.
* Hamcrest -- A library of matcher objects (also known as constraints or predicates)
  allowing `assertThat` style JUnit assertions.
* Mockito -- A Java mocking framework.

These are common libraries that we generally find useful when writing tests. You are free
to add additional test dependencies of your own if these don't suit your needs.


[[boot-features-testing-spring-applications]]
=== Testing Spring applications
One of the major advantages of dependency injection is that it should make your code
easier to unit test. You can simply instantiate objects using the `new` operator without
even involving Spring. You can also use _mock objects_ instead of real dependencies.

Often you need to move beyond '`unit testing`' and start '`integration testing`' (with
a Spring `ApplicationContext` actually involved in the process). It's useful to be able
to perform integration testing without requiring deployment of your application or
needing to connect to other infrastructure.

The Spring Framework includes a dedicated test module for just such integration testing.
You can declare a dependency directly to `org.springframework:spring-test` or use the
`spring-boot-starter-test` '`Starter POM`' to pull it in transitively.

If you have not used the `spring-test` module before you should start by reading the
{spring-reference}/#testing[relevant section] of the Spring Framework reference
documentation.



[[boot-features-testing-spring-boot-applications]]
=== Testing Spring Boot applications
A Spring Boot application is just a Spring `ApplicationContext` so nothing very special
has to be done to test it beyond what you would normally do with a vanilla Spring context.
One thing to watch out for though is that the external properties, logging and other
features of Spring Boot are only installed in the context by default if you use
`SpringApplication` to create it.

Spring Boot provides a `@SpringApplicationConfiguration` annotation as an alternative
to the standard `spring-test` `@ContextConfiguration` annotation. If you use
`@SpringApplicationConfiguration` to configure the `ApplicationContext` used in your
tests, it will be created via `SpringApplication` and you will get the additional Spring
Boot features.

For example:
[source,java,indent=0,subs="verbatim,quotes,attributes"]
----
	@RunWith(SpringJUnit4ClassRunner.class)
	@SpringApplicationConfiguration(classes = SampleDataJpaApplication.class)
	public class CityRepositoryIntegrationTests {

		@Autowired
		CityRepository repository;

		// ...

	}
----

TIP: The context loader guesses whether you want to test a web application or not (e.g.
with `MockMVC`) by looking for the `@WebAppConfiguration` annotation.  (`MockMVC` and
`@WebAppConfiguration` are part of `spring-test`).

If you want a web application to start up and listen on its normal port, so you can test
it with HTTP (e.g. using `RestTemplate`), annotate your test class (or one of its
superclasses) with `@IntegrationTest`. This can be very useful because it means you can
test the full stack of your application, but also inject its components into the test
class and use them to assert the internal state of the application after an HTTP
interaction. For example:

[source,java,indent=0,subs="verbatim,quotes,attributes"]
----
	@RunWith(SpringJUnit4ClassRunner.class)
	@SpringApplicationConfiguration(classes = SampleDataJpaApplication.class)
	@WebAppConfiguration
	@IntegrationTest
	public class CityRepositoryIntegrationTests {

		@Autowired
		CityRepository repository;

		RestTemplate restTemplate = new TestRestTemplate();

		// ... interact with the running server

	}
----

NOTE: Spring's test framework will cache application contexts between tests. Therefore,
as long as your tests share the same configuration, the time consuming process of starting
and stopping the server will only happen once, regardless of the number of tests that
actually run.

To change the port you can add environment properties to `@IntegrationTest` as colon- or
equals-separated name-value pairs, e.g. `@IntegrationTest("server.port:9000")`.
Additionally you can set the `server.port` and `management.port` properties to `0`
in order to run your integration tests using random ports. For example:

[source,java,indent=0,subs="verbatim,quotes,attributes"]
----
	@RunWith(SpringJUnit4ClassRunner.class)
	@SpringApplicationConfiguration(classes = MyApplication.class)
	@WebAppConfiguration
	@IntegrationTest({"server.port=0", "management.port=0"})
	public class SomeIntegrationTests {

		// ...

	}
----

See <<howto-discover-the-http-port-at-runtime>> for a description of how you can discover
the actual port that was allocated for the duration of the tests.



[[boot-features-testing-spring-boot-applications-with-spock]]
==== Using Spock to test Spring Boot applications
If you wish to use Spock to test a Spring Boot application you should add a dependency
on Spock's `spock-spring` module to your application's build. `spock-spring` integrates
Spring's test framework into Spock.

Please note that you cannot use the `@SpringApplicationConfiguration` annotation that was
<<boot-features-testing-spring-boot-applications,described above>> as Spock
https://code.google.com/p/spock/issues/detail?id=349[does not find the
`@ContextConfiguration` meta-annotation]. To work around this limitation, you should use
the `@ContextConfiguration` annotation directly and configure it to use the Spring
Boot specific context loader:

[source,groovy,indent=0]
----
	@ContextConfiguration(loader = SpringApplicationContextLoader.class)
	class ExampleSpec extends Specification {

		// ...

	}
----



[[boot-features-test-utilities]]
=== Test utilities
A few test utility classes are packaged as part of `spring-boot` that are generally
useful when testing your application.



[[boot-features-configfileapplicationcontextinitializer-test-utility]]
==== ConfigFileApplicationContextInitializer
`ConfigFileApplicationContextInitializer` is an `ApplicationContextInitializer` that
can apply to your tests to load Spring Boot `application.properties` files. You can use
this when you don't need the full features provided by `@SpringApplicationConfiguration`.

[source,java,indent=0]
----
	@ContextConfiguration(classes = Config.class,
		initializers = ConfigFileApplicationContextInitializer.class)
----



[[boot-features-environment-test-utilities]]
==== EnvironmentTestUtils
`EnvironmentTestUtils` allows you to quickly add properties to a
`ConfigurableEnvironment` or `ConfigurableApplicationContext`. Simply call it with
`key=value` strings:

[source,java,indent=0]
----
EnvironmentTestUtils.addEnvironment(env, "org=Spring", "name=Boot");
----



[[boot-features-output-capture-test-utility]]
==== OutputCapture
`OutputCapture` is a JUnit `Rule` that you can use to capture `System.out` and
`System.err` output. Simply declare the capture as a `@Rule` then use `toString()`
for assertions:

[source,java,indent=0]
----
import org.junit.Rule;
import org.junit.Test;
import org.springframework.boot.test.OutputCapture;

import static org.hamcrest.Matchers.*;
import static org.junit.Assert.*;

public class MyTest {

	@Rule
	public OutputCapture capture = new OutputCapture();

	@Test
	public void testName() throws Exception {
		System.out.println("Hello World!");
		assertThat(capture.toString(), containsString("World"));
	}

}
----

[[boot-features-rest-templates-test-utility]]
==== TestRestTemplate

`TestRestTemplate` is a convenience subclass of Spring's `RestTemplate` that is
useful in integration tests.  You can get a vanilla template or one that sends Basic HTTP
authentication (with a username and password). In either case the template will behave
in a test-friendly way: not following redirects (so you can assert the response
location), ignoring cookies (so the template is stateless), and not throwing exceptions
on server-side errors. It is recommended, but not mandatory, to use Apache HTTP Client
(version 4.3.2 or better), and if you have that on your classpath the `TestRestTemplate`
will respond by configuring the client appropriately.

[source,java,indent=0]
----
public class MyTest {

	RestTemplate template = new TestRestTemplate();

	@Test
	public void testRequest() throws Exception {
		HttpHeaders headers = template.getForEntity("http://myhost.com", String.class).getHeaders();
		assertThat(headers.getLocation().toString(), containsString("myotherhost"));
	}

}
----



[[boot-features-developing-auto-configuration]]
== Developing auto-configuration and using conditions
If you work in a company that develops shared libraries, or if you work on an open-source
or commercial library, you might want to develop your own auto-configuration.
Auto-configuration classes can be bundled in external jars and still be picked-up by
Spring Boot.



[[boot-features-understanding-auto-configured-beans]]
=== Understanding auto-configured beans
Under the hood, auto-configuration is implemented with standard `@Configuration` classes.
Additional `@Conditional` annotations are used to constrain when the auto-configuration
should apply. Usually auto-configuration classes use `@ConditionalOnClass` and
`@ConditionalOnMissingBean` annotations. This ensures that auto-configuration only
applies when relevant classes are found and when you have not declared your own
`@Configuration`.

You can browse the source code of `spring-boot-autoconfigure` to see the `@Configuration`
classes that we provide (see the `META-INF/spring.factories` file).



[[boot-features-locating-auto-configuration-candidates]]
=== Locating auto-configuration candidates
Spring Boot checks for the presence of a `META-INF/spring.factories` file within your
published jar. The file should list your configuration classes under the
`EnableAutoConfiguration` key.

[indent=0]
----
	org.springframework.boot.autoconfigure.EnableAutoConfiguration=\
	com.mycorp.libx.autoconfigure.LibXAutoConfiguration,\
	com.mycorp.libx.autoconfigure.LibXWebAutoConfiguration
----

You can use the
{sc-spring-boot-autoconfigure}/AutoConfigureAfter.{sc-ext}[`@AutoConfigureAfter`] or
{sc-spring-boot-autoconfigure}/AutoConfigureBefore.{sc-ext}[`@AutoConfigureBefore`]
annotations if your configuration needs to be applied in a specific order. For example,
if you provide web-specific configuration, your class may need to be applied after
`WebMvcAutoConfiguration`.



[[boot-features-condition-annotations]]
=== Condition annotations
You almost always want to include one or more `@Condition` annotations on your
auto-configuration class. The `@ConditionalOnMissingBean` is one common example that is
used to allow developers to '`override`' auto-configuration if they are not happy with
your defaults.

Spring Boot includes a number of `@Conditional` annotations that you can reuse in your own
code by annotating `@Configuration` classes or individual `@Bean` methods.



[[boot-features-class-conditions]]
==== Class conditions
The `@ConditionalOnClass` and `@ConditionalOnMissingClass` annotations allows configuration
to be skipped based on the presence or absence of specific classes. Due to the fact that
annotation metadata is parsed using http://asm.ow2.org/[ASM] you can actually use the
`value` attribute to refer to the real class, even though that class might not actually
appear on the running application classpath. You can also use the `name` attribute if you
prefer to specify the class name using a `String` value.



[[boot-features-bean-conditions]]
==== Bean conditions
The `@ConditionalOnBean` and `@ConditionalOnMissingBean` annotations allow configurations
to be skipped based on the presence or absence of specific beans. You can use the `value`
attribute to specify beans by type, or `name` to specify beans by name. The `search`
attribute allows you to limit the `ApplicationContext` hierarchy that should be considered
when searching for beans.

NOTE: `@Conditional` annotations are processed when `@Configuration` classes are
parsed. Auto-configure `@Configuration` is always parsed last (after any user defined
beans), however, if you are using these annotations on regular `@Configuration` classes,
care must be taken not to refer to bean definitions that have not yet been created.



[[boot-features-resource-conditions]]
==== Resource conditions
The `@ConditionalOnResource` annotation allows configuration to be included only when a
specific resource is present. Resources can be specified using the usual Spring
conventions, for example, `file:/home/user/test.dat`.



[[boot-features-web-application-conditions]]
==== Web Application Conditions
The `@ConditionalOnWebApplication` and `@ConditionalOnNotWebApplication` annotations
allow configuration to be skipped depending on whether the application is a
'web application'. A web application is any application that is using a Spring
`WebApplicationContext`, defines a `session` scope or has a `StandardServletEnvironment`.



[[boot-features-spel-conditions]]
==== SpEL expression conditions
The `@ConditionalOnExpression` annotation allows configuration to be skipped based on the
result of a {spring-reference}/#expressions[SpEL expression].



[[boot-features-whats-next]]
== What to read next
If you want to learn more about any of the classes discussed in this section you can
check out the {dc-root}[Spring Boot API documentation] or you can browse the
{github-code}[source code directly]. If you have specific questions, take a look at the
<<howto.aoc#howto, how-to>> section.

If you are comfortable with Spring Boot's core features, you can carry on and read
about <<production-ready-features.adoc#production-ready, production-ready features>>.
<|MERGE_RESOLUTION|>--- conflicted
+++ resolved
@@ -1032,7 +1032,6 @@
 
 
 
-<<<<<<< HEAD
 [[boot-features-jersey]]
 === JAX-RS and Jersey
 If you prefer the JAX-RS programming model for REST endpoints you can use one of the
@@ -1082,12 +1081,10 @@
 you can see how to set things up. There is also a {github-code}/spring-boot-samples/spring-boot-sample-jersey1[Jersey 1.x sample].
 Note that in the Jersey 1.x sample that the spring-boot maven plugin has been configured to
 unpack some Jersey jars so they can be scanned by the JAX-RS implementation (the sample
-asks for them to be scanned in its `Filter` registration.
-
-
-
-=======
->>>>>>> 16937746
+asks for them to be scanned in its `Filter` registration).
+
+
+
 [[boot-features-embedded-container]]
 === Embedded servlet container support
 Spring Boot includes support for embedded Tomcat and Jetty servers. Most developers will
@@ -1370,11 +1367,10 @@
 
 
 
-<<<<<<< HEAD
 [[boot-features-connecting-to-a-jndi-datasource]]
 ==== Connection to a JNDI DataSource
 If you are deploying your Spring Boot application to an Application Server you might want
-to configure and manage your DataSource using you Application Servers built in features
+to configure and manage your DataSource using your Application Servers built-in features
 and access it using JNDI.
 
 The `spring.datasource.jndi-name` property can be used as an alternative to the
@@ -1390,8 +1386,6 @@
 
 
 
-=======
->>>>>>> 16937746
 [[boot-features-using-jdbc-template]]
 === Using JdbcTemplate
 Spring's `JdbcTemplate` and `NamedParameterJdbcTemplate` classes are auto-configured and
