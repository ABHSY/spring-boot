/*
 * Copyright 2012-2019 the original author or authors.
 *
 * Licensed under the Apache License, Version 2.0 (the "License");
 * you may not use this file except in compliance with the License.
 * You may obtain a copy of the License at
 *
 *      https://www.apache.org/licenses/LICENSE-2.0
 *
 * Unless required by applicable law or agreed to in writing, software
 * distributed under the License is distributed on an "AS IS" BASIS,
 * WITHOUT WARRANTIES OR CONDITIONS OF ANY KIND, either express or implied.
 * See the License for the specific language governing permissions and
 * limitations under the License.
 */

package org.springframework.boot.autoconfigure.mongo;

import com.mongodb.MongoClient;
import com.mongodb.MongoClientOptions;

import org.springframework.beans.factory.ObjectProvider;
import org.springframework.boot.autoconfigure.EnableAutoConfiguration;
import org.springframework.boot.autoconfigure.condition.ConditionalOnClass;
import org.springframework.boot.autoconfigure.condition.ConditionalOnMissingBean;
import org.springframework.boot.context.properties.EnableConfigurationProperties;
import org.springframework.context.annotation.Bean;
import org.springframework.context.annotation.Configuration;
import org.springframework.core.env.Environment;

/**
 * {@link EnableAutoConfiguration Auto-configuration} for Mongo.
 *
 * @author Dave Syer
 * @author Oliver Gierke
 * @author Phillip Webb
 * @author Mark Paluch
 * @author Stephane Nicoll
 */
@Configuration(proxyBeanMethods = false)
@ConditionalOnClass(MongoClient.class)
@EnableConfigurationProperties(MongoProperties.class)
@ConditionalOnMissingBean(type = "org.springframework.data.mongodb.MongoDbFactory")
public class MongoAutoConfiguration {

	@Bean
<<<<<<< HEAD
	@ConditionalOnMissingBean(type = { "com.mongodb.MongoClient",
			"com.mongodb.client.MongoClient" })
	public MongoClient mongo(MongoProperties properties,
			ObjectProvider<MongoClientOptions> options, Environment environment) {
		return new MongoClientFactory(properties, environment)
				.createMongoClient(options.getIfAvailable());
=======
	@ConditionalOnMissingBean(
			type = { "com.mongodb.MongoClient", "com.mongodb.client.MongoClient" })
	public MongoClient mongo() {
		this.mongo = this.factory.createMongoClient(this.options);
		return this.mongo;
>>>>>>> 47c6bf74
	}

}<|MERGE_RESOLUTION|>--- conflicted
+++ resolved
@@ -44,20 +44,12 @@
 public class MongoAutoConfiguration {
 
 	@Bean
-<<<<<<< HEAD
-	@ConditionalOnMissingBean(type = { "com.mongodb.MongoClient",
-			"com.mongodb.client.MongoClient" })
+	@ConditionalOnMissingBean(
+			type = { "com.mongodb.MongoClient", "com.mongodb.client.MongoClient" })
 	public MongoClient mongo(MongoProperties properties,
 			ObjectProvider<MongoClientOptions> options, Environment environment) {
 		return new MongoClientFactory(properties, environment)
 				.createMongoClient(options.getIfAvailable());
-=======
-	@ConditionalOnMissingBean(
-			type = { "com.mongodb.MongoClient", "com.mongodb.client.MongoClient" })
-	public MongoClient mongo() {
-		this.mongo = this.factory.createMongoClient(this.options);
-		return this.mongo;
->>>>>>> 47c6bf74
 	}
 
 }