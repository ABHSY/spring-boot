:numbered!:
[appendix]
[[common-application-properties]]
== Common application properties
Various properties can be specified inside your `application.properties` file, inside
your `application.yml` file, or as command line switches. This appendix provides a list
of common Spring Boot properties and references to the underlying classes that consume
them.

NOTE: Property contributions can come from additional jar files on your classpath, so you
should not consider this an exhaustive list. Also, you can define your own properties.

WARNING: This sample file is meant as a guide only. Do **not** copy and paste the entire
content into your application. Rather, pick only the properties that you need.


[source,properties,indent=0,subs="verbatim,attributes,macros"]
----
	# ===================================================================
	# COMMON SPRING BOOT PROPERTIES
	#
	# This sample file is provided as a guideline. Do NOT copy it in its
	# entirety to your own application.               ^^^
	# ===================================================================


	# ----------------------------------------
	# CORE PROPERTIES
	# ----------------------------------------
	debug=false # Enable debug logs.
	trace=false # Enable trace logs.

	# LOGGING
	logging.config= # Location of the logging configuration file. For instance, `classpath:logback.xml` for Logback.
	logging.exception-conversion-word=%wEx # Conversion word used when logging exceptions.
	logging.file= # Log file name (for instance, `myapp.log`). Names can be an exact location or relative to the current directory.
	logging.file.max-history=0 # Maximum of archive log files to keep. Only supported with the default logback setup.
	logging.file.max-size=10MB # Maximum log file size. Only supported with the default logback setup.
	logging.group.*= # Log groups to quickly change multiple loggers at the same time. For instance, `logging.level.db=org.hibernate,org.springframework.jdbc`.
	logging.level.*= # Log levels severity mapping. For instance, `logging.level.org.springframework=DEBUG`.
	logging.path= # Location of the log file. For instance, `/var/log`.
	logging.pattern.console= # Appender pattern for output to the console. Supported only with the default Logback setup.
	logging.pattern.dateformat=yyyy-MM-dd HH:mm:ss.SSS # Appender pattern for log date format. Supported only with the default Logback setup.
	logging.pattern.file= # Appender pattern for output to a file. Supported only with the default Logback setup.
	logging.pattern.level=%5p # Appender pattern for log level. Supported only with the default Logback setup.
	logging.register-shutdown-hook=false # Register a shutdown hook for the logging system when it is initialized.

	# AOP
	spring.aop.auto=true # Add @EnableAspectJAutoProxy.
	spring.aop.proxy-target-class=true # Whether subclass-based (CGLIB) proxies are to be created (true), as opposed to standard Java interface-based proxies (false).

	# IDENTITY ({sc-spring-boot}/context/ContextIdApplicationContextInitializer.{sc-ext}[ContextIdApplicationContextInitializer])
	spring.application.name= # Application name.

	# ADMIN ({sc-spring-boot-autoconfigure}/admin/SpringApplicationAdminJmxAutoConfiguration.{sc-ext}[SpringApplicationAdminJmxAutoConfiguration])
	spring.application.admin.enabled=false # Whether to enable admin features for the application.
	spring.application.admin.jmx-name=org.springframework.boot:type=Admin,name=SpringApplication # JMX name of the application admin MBean.

	# AUTO-CONFIGURATION
	spring.autoconfigure.exclude= # Auto-configuration classes to exclude.

	# BANNER
	spring.banner.charset=UTF-8 # Banner file encoding.
	spring.banner.location=classpath:banner.txt # Banner text resource location.
	spring.banner.image.location=classpath:banner.gif # Banner image file location (jpg or png can also be used).
	spring.banner.image.width=76 # Width of the banner image in chars.
	spring.banner.image.height= # Height of the banner image in chars (default based on image height).
	spring.banner.image.margin=2 # Left hand image margin in chars.
	spring.banner.image.invert=false # Whether images should be inverted for dark terminal themes.

	# SPRING CORE
	spring.beaninfo.ignore=true # Whether to skip search of BeanInfo classes.

	# SPRING CACHE ({sc-spring-boot-autoconfigure}/cache/CacheProperties.{sc-ext}[CacheProperties])
	spring.cache.cache-names= # Comma-separated list of cache names to create if supported by the underlying cache manager.
	spring.cache.caffeine.spec= # The spec to use to create caches. See CaffeineSpec for more details on the spec format.
	spring.cache.couchbase.expiration=0ms # Entry expiration. By default the entries never expire. Note that this value is ultimately converted to seconds.
	spring.cache.ehcache.config= # The location of the configuration file to use to initialize EhCache.
	spring.cache.infinispan.config= # The location of the configuration file to use to initialize Infinispan.
	spring.cache.jcache.config= # The location of the configuration file to use to initialize the cache manager.
	spring.cache.jcache.provider= # Fully qualified name of the CachingProvider implementation to use to retrieve the JSR-107 compliant cache manager. Needed only if more than one JSR-107 implementation is available on the classpath.
	spring.cache.redis.cache-null-values=true # Allow caching null values.
	spring.cache.redis.key-prefix= # Key prefix.
	spring.cache.redis.time-to-live= # Entry expiration. By default the entries never expire.
	spring.cache.redis.use-key-prefix=true # Whether to use the key prefix when writing to Redis.
	spring.cache.type= # Cache type. By default, auto-detected according to the environment.

	# SPRING CONFIG - using environment property only ({sc-spring-boot}/context/config/ConfigFileApplicationListener.{sc-ext}[ConfigFileApplicationListener])
	spring.config.additional-location= # Config file locations used in addition to the defaults.
	spring.config.location= # Config file locations that replace the defaults.
	spring.config.name=application # Config file name.

	# HAZELCAST ({sc-spring-boot-autoconfigure}/hazelcast/HazelcastProperties.{sc-ext}[HazelcastProperties])
	spring.hazelcast.config= # The location of the configuration file to use to initialize Hazelcast.

	# PROJECT INFORMATION ({sc-spring-boot-autoconfigure}/info/ProjectInfoProperties.{sc-ext}[ProjectInfoProperties])
	spring.info.build.location=classpath:META-INF/build-info.properties # Location of the generated build-info.properties file.
	spring.info.git.location=classpath:git.properties # Location of the generated git.properties file.

	# JMX
	spring.jmx.default-domain= # JMX domain name.
	spring.jmx.enabled=true # Expose management beans to the JMX domain.
	spring.jmx.server=mbeanServer # MBeanServer bean name.
	spring.jmx.unique-names=false # Whether unique runtime object names should be ensured.

	# Email ({sc-spring-boot-autoconfigure}/mail/MailProperties.{sc-ext}[MailProperties])
	spring.mail.default-encoding=UTF-8 # Default MimeMessage encoding.
	spring.mail.host= # SMTP server host. For instance, `smtp.example.com`.
	spring.mail.jndi-name= # Session JNDI name. When set, takes precedence over other Session settings.
	spring.mail.password= # Login password of the SMTP server.
	spring.mail.port= # SMTP server port.
	spring.mail.properties.*= # Additional JavaMail Session properties.
	spring.mail.protocol=smtp # Protocol used by the SMTP server.
	spring.mail.test-connection=false # Whether to test that the mail server is available on startup.
	spring.mail.username= # Login user of the SMTP server.

	# APPLICATION SETTINGS ({sc-spring-boot}/SpringApplication.{sc-ext}[SpringApplication])
	spring.main.allow-bean-definition-overriding=false # Whether bean definition overriding, by registering a definition with the same name as an existing definition, is allowed.
	spring.main.banner-mode=console # Mode used to display the banner when the application runs.
	spring.main.sources= # Sources (class names, package names, or XML resource locations) to include in the ApplicationContext.
	spring.main.web-application-type= # Flag to explicitly request a specific type of web application. If not set, auto-detected based on the classpath.

	# FILE ENCODING ({sc-spring-boot}/context/FileEncodingApplicationListener.{sc-ext}[FileEncodingApplicationListener])
	spring.mandatory-file-encoding= # Expected character encoding the application must use.

	# INTERNATIONALIZATION ({sc-spring-boot-autoconfigure}/context/MessageSourceProperties.{sc-ext}[MessageSourceProperties])
	spring.messages.always-use-message-format=false # Whether to always apply the MessageFormat rules, parsing even messages without arguments.
	spring.messages.basename=messages # Comma-separated list of basenames (essentially a fully-qualified classpath location), each following the ResourceBundle convention with relaxed support for slash based locations.
	spring.messages.cache-duration= # Loaded resource bundle files cache duration. When not set, bundles are cached forever. If a duration suffix is not specified, seconds will be used.
	spring.messages.encoding=UTF-8 # Message bundles encoding.
	spring.messages.fallback-to-system-locale=true # Whether to fall back to the system Locale if no files for a specific Locale have been found.
	spring.messages.use-code-as-default-message=false # Whether to use the message code as the default message instead of throwing a "NoSuchMessageException". Recommended during development only.

	# OUTPUT
	spring.output.ansi.enabled=detect # Configures the ANSI output.

	# PID FILE ({sc-spring-boot}/context/ApplicationPidFileWriter.{sc-ext}[ApplicationPidFileWriter])
	spring.pid.fail-on-write-error= # Fails if ApplicationPidFileWriter is used but it cannot write the PID file.
	spring.pid.file= # Location of the PID file to write (if ApplicationPidFileWriter is used).

	# PROFILES
	spring.profiles.active= # Comma-separated list of active profiles. Can be overridden by a command line switch.
	spring.profiles.include= # Unconditionally activate the specified comma-separated list of profiles (or list of profiles if using YAML).

	# QUARTZ SCHEDULER ({sc-spring-boot-autoconfigure}/quartz/QuartzProperties.{sc-ext}[QuartzProperties])
	spring.quartz.auto-startup=true # Whether to automatically start the scheduler after initialization.
	spring.quartz.jdbc.comment-prefix=-- # Prefix for single-line comments in SQL initialization scripts.
	spring.quartz.jdbc.initialize-schema=embedded # Database schema initialization mode.
	spring.quartz.jdbc.schema=classpath:org/quartz/impl/jdbcjobstore/tables_@@platform@@.sql # Path to the SQL file to use to initialize the database schema.
	spring.quartz.job-store-type=memory # Quartz job store type.
	spring.quartz.overwrite-existing-jobs=false # Whether configured jobs should overwrite existing job definitions.
	spring.quartz.properties.*= # Additional Quartz Scheduler properties.
	spring.quartz.scheduler-name=quartzScheduler # Name of the scheduler.
	spring.quartz.startup-delay=0s # Delay after which the scheduler is started once initialization completes.
	spring.quartz.wait-for-jobs-to-complete-on-shutdown=false # Whether to wait for running jobs to complete on shutdown.

	# REACTOR ({sc-spring-boot-autoconfigure}/reactor/core/ReactorCoreProperties.{sc-ext}[ReactorCoreProperties])
	spring.reactor.stacktrace-mode.enabled=false # Whether Reactor should collect stacktrace information at runtime.

	# SENDGRID ({sc-spring-boot-autoconfigure}/sendgrid/SendGridAutoConfiguration.{sc-ext}[SendGridAutoConfiguration])
	spring.sendgrid.api-key= # SendGrid API key.
	spring.sendgrid.proxy.host= # SendGrid proxy host.
	spring.sendgrid.proxy.port= # SendGrid proxy port.

	# TASK EXECUTION  ({sc-spring-boot-autoconfigure}/task/TaskExecutionProperties.{sc-ext}[TaskExecutionProperties])
	spring.task.execution.pool.allow-core-thread-timeout=true # Whether core threads are allowed to time out. This enables dynamic growing and shrinking of the pool.
	spring.task.execution.pool.core-size=8 # Core number of threads.
	spring.task.execution.pool.keep-alive=60s # Time limit for which threads may remain idle before being terminated.
	spring.task.execution.pool.max-size= # Maximum allowed number of threads. If tasks are filling up the queue, the pool can expand up to that size to accommodate the load. Ignored if the queue is unbounded.
	spring.task.execution.pool.queue-capacity= # Queue capacity. An unbounded capacity does not increase the pool and therefore ignores the "max-size" property.
	spring.task.execution.thread-name-prefix=task- # Prefix to use for the names of newly created threads.

	# TASK SCHEDULING  ({sc-spring-boot-autoconfigure}/task/TaskSchedulingProperties.{sc-ext}[TaskSchedulingProperties])
	spring.task.scheduling.pool.size=1 # Maximum allowed number of threads.
	spring.task.scheduling.thread-name-prefix=scheduling- # Prefix to use for the names of newly created threads.

	# ----------------------------------------
	# WEB PROPERTIES
	# ----------------------------------------

	# EMBEDDED SERVER CONFIGURATION ({sc-spring-boot-autoconfigure}/web/ServerProperties.{sc-ext}[ServerProperties])
	server.address= # Network address to which the server should bind.
	server.compression.enabled=false # Whether response compression is enabled.
	server.compression.excluded-user-agents= # List of user-agents to exclude from compression.
	server.compression.mime-types=text/html,text/xml,text/plain,text/css,text/javascript,application/javascript,application/json,application/xml # Comma-separated list of MIME types that should be compressed.
	server.compression.min-response-size=2KB # Minimum "Content-Length" value that is required for compression to be performed.
	server.connection-timeout= # Time that connectors wait for another HTTP request before closing the connection. When not set, the connector's container-specific default is used. Use a value of -1 to indicate no (that is, an infinite) timeout.
	server.error.include-exception=false # Include the "exception" attribute.
	server.error.include-stacktrace=never # When to include a "stacktrace" attribute.
	server.error.path=/error # Path of the error controller.
	server.error.whitelabel.enabled=true # Whether to enable the default error page displayed in browsers in case of a server error.
	server.http2.enabled=false # Whether to enable HTTP/2 support, if the current environment supports it.
	server.jetty.acceptors=-1 # Number of acceptor threads to use. When the value is -1, the default, the number of acceptors is derived from the operating environment.
	server.jetty.accesslog.append=false # Append to log.
	server.jetty.accesslog.date-format=dd/MMM/yyyy:HH:mm:ss Z # Timestamp format of the request log.
	server.jetty.accesslog.enabled=false # Enable access log.
	server.jetty.accesslog.extended-format=false # Enable extended NCSA format.
	server.jetty.accesslog.file-date-format= # Date format to place in log file name.
	server.jetty.accesslog.filename= # Log filename. If not specified, logs redirect to "System.err".
	server.jetty.accesslog.locale= # Locale of the request log.
	server.jetty.accesslog.log-cookies=false # Enable logging of the request cookies.
	server.jetty.accesslog.log-latency=false # Enable logging of request processing time.
	server.jetty.accesslog.log-server=false # Enable logging of the request hostname.
	server.jetty.accesslog.retention-period=31 # Number of days before rotated log files are deleted.
	server.jetty.accesslog.time-zone=GMT # Timezone of the request log.
	server.jetty.max-http-post-size=200000B # Maximum size of the HTTP post or put content.
	server.jetty.selectors=-1 # Number of selector threads to use. When the value is -1, the default, the number of selectors is derived from the operating environment.
	server.max-http-header-size=8KB # Maximum size of the HTTP message header.
	server.port=8080 # Server HTTP port.
	server.server-header= # Value to use for the Server response header (if empty, no header is sent).
	server.use-forward-headers= # Whether X-Forwarded-* headers should be applied to the HttpRequest.
	server.servlet.context-parameters.*= # Servlet context init parameters.
	server.servlet.context-path= # Context path of the application.
	server.servlet.application-display-name=application # Display name of the application.
	server.servlet.jsp.class-name=org.apache.jasper.servlet.JspServlet # The class name of the JSP servlet.
	server.servlet.jsp.init-parameters.*= # Init parameters used to configure the JSP servlet.
	server.servlet.jsp.registered=true # Whether the JSP servlet is registered.
	server.servlet.session.cookie.comment= # Comment for the session cookie.
	server.servlet.session.cookie.domain= # Domain for the session cookie.
	server.servlet.session.cookie.http-only= # "HttpOnly" flag for the session cookie.
	server.servlet.session.cookie.max-age= # Maximum age of the session cookie. If a duration suffix is not specified, seconds will be used.
	server.servlet.session.cookie.name= # Session cookie name.
	server.servlet.session.cookie.path= # Path of the session cookie.
	server.servlet.session.cookie.secure= # "Secure" flag for the session cookie.
	server.servlet.session.persistent=false # Whether to persist session data between restarts.
	server.servlet.session.store-dir= # Directory used to store session data.
	server.servlet.session.timeout= # Session timeout. If a duration suffix is not specified, seconds will be used.
	server.servlet.session.tracking-modes= # Session tracking modes (one or more of the following: "cookie", "url", "ssl").
	server.ssl.ciphers= # Supported SSL ciphers.
	server.ssl.client-auth= # Whether client authentication is wanted ("want") or needed ("need"). Requires a trust store.
	server.ssl.enabled= # Enable SSL support.
	server.ssl.enabled-protocols= # Enabled SSL protocols.
	server.ssl.key-alias= # Alias that identifies the key in the key store.
	server.ssl.key-password= # Password used to access the key in the key store.
	server.ssl.key-store= # Path to the key store that holds the SSL certificate (typically a jks file).
	server.ssl.key-store-password= # Password used to access the key store.
	server.ssl.key-store-provider= # Provider for the key store.
	server.ssl.key-store-type= # Type of the key store.
	server.ssl.protocol=TLS # SSL protocol to use.
	server.ssl.trust-store= # Trust store that holds SSL certificates.
	server.ssl.trust-store-password= # Password used to access the trust store.
	server.ssl.trust-store-provider= # Provider for the trust store.
	server.ssl.trust-store-type= # Type of the trust store.
	server.tomcat.accept-count=100 # Maximum queue length for incoming connection requests when all possible request processing threads are in use.
	server.tomcat.accesslog.buffered=true # Whether to buffer output such that it is flushed only periodically.
	server.tomcat.accesslog.directory=logs # Directory in which log files are created. Can be absolute or relative to the Tomcat base dir.
	server.tomcat.accesslog.enabled=false # Enable access log.
	server.tomcat.accesslog.file-date-format=.yyyy-MM-dd # Date format to place in the log file name.
	server.tomcat.accesslog.pattern=common # Format pattern for access logs.
	server.tomcat.accesslog.prefix=access_log # Log file name prefix.
	server.tomcat.accesslog.rename-on-rotate=false # Whether to defer inclusion of the date stamp in the file name until rotate time.
	server.tomcat.accesslog.request-attributes-enabled=false # Set request attributes for the IP address, Hostname, protocol, and port used for the request.
	server.tomcat.accesslog.rotate=true # Whether to enable access log rotation.
	server.tomcat.accesslog.suffix=.log # Log file name suffix.
	server.tomcat.additional-tld-skip-patterns= # Comma-separated list of additional patterns that match jars to ignore for TLD scanning.
	server.tomcat.background-processor-delay=10 # Delay in seconds between the invocation of backgroundProcess methods.
	server.tomcat.basedir= # Tomcat base directory. If not specified, a temporary directory is used.
	server.tomcat.internal-proxies=10\\.\\d{1,3}\\.\\d{1,3}\\.\\d{1,3}|\\
			192\\.168\\.\\d{1,3}\\.\\d{1,3}|\\
			169\\.254\\.\\d{1,3}\\.\\d{1,3}|\\
			127\\.\\d{1,3}\\.\\d{1,3}\\.\\d{1,3}|\\
			172\\.1[6-9]{1}\\.\\d{1,3}\\.\\d{1,3}|\\
			172\\.2[0-9]{1}\\.\\d{1,3}\\.\\d{1,3}|\\
			172\\.3[0-1]{1}\\.\\d{1,3}\\.\\d{1,3} # Regular expression matching trusted IP addresses.
	server.tomcat.max-connections=10000 # Maximum number of connections that the server will accept and process at any given time.
	server.tomcat.max-http-post-size=2MB # Maximum size of the HTTP post content.
	server.tomcat.max-swallow-size=2MB # Maximum amount of request body to swallow.
	server.tomcat.max-threads=200 # Maximum amount of worker threads.
	server.tomcat.min-spare-threads=10 # Minimum amount of worker threads.
	server.tomcat.port-header=X-Forwarded-Port # Name of the HTTP header used to override the original port value.
	server.tomcat.protocol-header= # Header that holds the incoming protocol, usually named "X-Forwarded-Proto".
	server.tomcat.protocol-header-https-value=https # Value of the protocol header indicating whether the incoming request uses SSL.
	server.tomcat.redirect-context-root=true # Whether requests to the context root should be redirected by appending a / to the path.
	server.tomcat.remote-ip-header= # Name of the HTTP header from which the remote IP is extracted. For instance, `X-FORWARDED-FOR`.
	server.tomcat.resource.allow-caching=true # Whether static resource caching is permitted for this web application.
	server.tomcat.resource.cache-ttl= # Time-to-live of the static resource cache.
	server.tomcat.uri-encoding=UTF-8 # Character encoding to use to decode the URI.
	server.tomcat.use-relative-redirects= # Whether HTTP 1.1 and later location headers generated by a call to sendRedirect will use relative or absolute redirects.
	server.undertow.accesslog.dir= # Undertow access log directory.
	server.undertow.accesslog.enabled=false # Whether to enable the access log.
	server.undertow.accesslog.pattern=common # Format pattern for access logs.
	server.undertow.accesslog.prefix=access_log. # Log file name prefix.
	server.undertow.accesslog.rotate=true # Whether to enable access log rotation.
	server.undertow.accesslog.suffix=log # Log file name suffix.
	server.undertow.buffer-size= # Size of each buffer.
	server.undertow.direct-buffers= # Allocate buffers outside the Java heap. The default is derived from the maximum amount of memory that is available to the JVM.
	server.undertow.eager-filter-init=true # Whether servlet filters should be initialized on startup.
	server.undertow.io-threads= # Number of I/O threads to create for the worker. The default is derived from the number of available processors.
	server.undertow.max-http-post-size=-1B # Maximum size of the HTTP post content. When the value is -1, the default, the size is unlimited.
	server.undertow.worker-threads= # Number of worker threads. The default is 8 times the number of I/O threads.

	# FREEMARKER ({sc-spring-boot-autoconfigure}/freemarker/FreeMarkerProperties.{sc-ext}[FreeMarkerProperties])
	spring.freemarker.allow-request-override=false # Whether HttpServletRequest attributes are allowed to override (hide) controller generated model attributes of the same name.
	spring.freemarker.allow-session-override=false # Whether HttpSession attributes are allowed to override (hide) controller generated model attributes of the same name.
	spring.freemarker.cache=false # Whether to enable template caching.
	spring.freemarker.charset=UTF-8 # Template encoding.
	spring.freemarker.check-template-location=true # Whether to check that the templates location exists.
	spring.freemarker.content-type=text/html # Content-Type value.
	spring.freemarker.enabled=true # Whether to enable MVC view resolution for this technology.
	spring.freemarker.expose-request-attributes=false # Whether all request attributes should be added to the model prior to merging with the template.
	spring.freemarker.expose-session-attributes=false # Whether all HttpSession attributes should be added to the model prior to merging with the template.
	spring.freemarker.expose-spring-macro-helpers=true # Whether to expose a RequestContext for use by Spring's macro library, under the name "springMacroRequestContext".
	spring.freemarker.prefer-file-system-access=true # Whether to prefer file system access for template loading. File system access enables hot detection of template changes.
	spring.freemarker.prefix= # Prefix that gets prepended to view names when building a URL.
	spring.freemarker.request-context-attribute= # Name of the RequestContext attribute for all views.
	spring.freemarker.settings.*= # Well-known FreeMarker keys which are passed to FreeMarker's Configuration.
	spring.freemarker.suffix=.ftl # Suffix that gets appended to view names when building a URL.
	spring.freemarker.template-loader-path=classpath:/templates/ # Comma-separated list of template paths.
	spring.freemarker.view-names= # White list of view names that can be resolved.

	# GROOVY TEMPLATES ({sc-spring-boot-autoconfigure}/groovy/template/GroovyTemplateProperties.{sc-ext}[GroovyTemplateProperties])
	spring.groovy.template.allow-request-override=false # Whether HttpServletRequest attributes are allowed to override (hide) controller generated model attributes of the same name.
	spring.groovy.template.allow-session-override=false # Whether HttpSession attributes are allowed to override (hide) controller generated model attributes of the same name.
	spring.groovy.template.cache=false # Whether to enable template caching.
	spring.groovy.template.charset=UTF-8 # Template encoding.
	spring.groovy.template.check-template-location=true # Whether to check that the templates location exists.
	spring.groovy.template.configuration.*= # See https://docs.spring.io/spring-framework/docs/current/javadoc-api/org/springframework/web/servlet/view/groovy/GroovyMarkupConfigurer.html[GroovyMarkupConfigurer]
	spring.groovy.template.content-type=text/html # Content-Type value.
	spring.groovy.template.enabled=true # Whether to enable MVC view resolution for this technology.
	spring.groovy.template.expose-request-attributes=false # Whether all request attributes should be added to the model prior to merging with the template.
	spring.groovy.template.expose-session-attributes=false # Whether all HttpSession attributes should be added to the model prior to merging with the template.
	spring.groovy.template.expose-spring-macro-helpers=true # Whether to expose a RequestContext for use by Spring's macro library, under the name "springMacroRequestContext".
	spring.groovy.template.prefix= # Prefix that gets prepended to view names when building a URL.
	spring.groovy.template.request-context-attribute= # Name of the RequestContext attribute for all views.
	spring.groovy.template.resource-loader-path=classpath:/templates/ # Template path.
	spring.groovy.template.suffix=.tpl # Suffix that gets appended to view names when building a URL.
	spring.groovy.template.view-names= # White list of view names that can be resolved.

	# SPRING HATEOAS ({sc-spring-boot-autoconfigure}/hateoas/HateoasProperties.{sc-ext}[HateoasProperties])
	spring.hateoas.use-hal-as-default-json-media-type=true # Whether application/hal+json responses should be sent to requests that accept application/json.

	# HTTP ({sc-spring-boot-autoconfigure}/http/HttpProperties.{sc-ext}[HttpProperties])
	spring.http.converters.preferred-json-mapper= # Preferred JSON mapper to use for HTTP message conversion. By default, auto-detected according to the environment.
	spring.http.encoding.charset=UTF-8 # Charset of HTTP requests and responses. Added to the "Content-Type" header if not set explicitly.
	spring.http.encoding.enabled=true # Whether to enable http encoding support.
	spring.http.encoding.force= # Whether to force the encoding to the configured charset on HTTP requests and responses.
	spring.http.encoding.force-request= # Whether to force the encoding to the configured charset on HTTP requests. Defaults to true when "force" has not been specified.
	spring.http.encoding.force-response= # Whether to force the encoding to the configured charset on HTTP responses.
	spring.http.encoding.mapping= # Locale in which to encode mapping.
	spring.http.log-request-details=false # Whether logging of (potentially sensitive) request details at DEBUG and TRACE level is allowed.

	# MULTIPART ({sc-spring-boot-autoconfigure}/web/servlet/MultipartProperties.{sc-ext}[MultipartProperties])
	spring.servlet.multipart.enabled=true # Whether to enable support of multipart uploads.
	spring.servlet.multipart.file-size-threshold=0 # Threshold after which files are written to disk.
	spring.servlet.multipart.location= # Intermediate location of uploaded files.
	spring.servlet.multipart.max-file-size=1MB # Max file size.
	spring.servlet.multipart.max-request-size=10MB # Max request size.
	spring.servlet.multipart.resolve-lazily=false # Whether to resolve the multipart request lazily at the time of file or parameter access.

	# JACKSON ({sc-spring-boot-autoconfigure}/jackson/JacksonProperties.{sc-ext}[JacksonProperties])
	spring.jackson.date-format= # Date format string or a fully-qualified date format class name. For instance, `yyyy-MM-dd HH:mm:ss`.
	spring.jackson.default-property-inclusion= # Controls the inclusion of properties during serialization. Configured with one of the values in Jackson's JsonInclude.Include enumeration.
	spring.jackson.deserialization.*= # Jackson on/off features that affect the way Java objects are deserialized.
	spring.jackson.generator.*= # Jackson on/off features for generators.
	spring.jackson.joda-date-time-format= # Joda date time format string. If not configured, "date-format" is used as a fallback if it is configured with a format string.
	spring.jackson.locale= # Locale used for formatting.
	spring.jackson.mapper.*= # Jackson general purpose on/off features.
	spring.jackson.parser.*= # Jackson on/off features for parsers.
	spring.jackson.property-naming-strategy= # One of the constants on Jackson's PropertyNamingStrategy. Can also be a fully-qualified class name of a PropertyNamingStrategy subclass.
	spring.jackson.serialization.*= # Jackson on/off features that affect the way Java objects are serialized.
	spring.jackson.time-zone= #  Time zone used when formatting dates. For instance, "America/Los_Angeles" or "GMT+10".
	spring.jackson.visibility.*= # Jackson visibility thresholds that can be used to limit which methods (and fields) are auto-detected.

	# GSON ({sc-spring-boot-autoconfigure}/gson/GsonProperties.{sc-ext}[GsonProperties])
	spring.gson.date-format= # Format to use when serializing Date objects.
	spring.gson.disable-html-escaping= # Whether to disable the escaping of HTML characters such as '<', '>', etc.
	spring.gson.disable-inner-class-serialization= # Whether to exclude inner classes during serialization.
	spring.gson.enable-complex-map-key-serialization= # Whether to enable serialization of complex map keys (i.e. non-primitives).
	spring.gson.exclude-fields-without-expose-annotation= # Whether to exclude all fields from consideration for serialization or deserialization that do not have the "Expose" annotation.
	spring.gson.field-naming-policy= # Naming policy that should be applied to an object's field during serialization and deserialization.
	spring.gson.generate-non-executable-json= # Whether to generate non executable JSON by prefixing the output with some special text.
	spring.gson.lenient= # Whether to be lenient about parsing JSON that doesn't conform to RFC 4627.
	spring.gson.long-serialization-policy= # Serialization policy for Long and long types.
	spring.gson.pretty-printing= # Whether to output serialized JSON that fits in a page for pretty printing.
	spring.gson.serialize-nulls= # Whether to serialize null fields.

	# JERSEY ({sc-spring-boot-autoconfigure}/jersey/JerseyProperties.{sc-ext}[JerseyProperties])
	spring.jersey.application-path= # Path that serves as the base URI for the application. If specified, overrides the value of "@ApplicationPath".
	spring.jersey.filter.order=0 # Jersey filter chain order.
	spring.jersey.init.*= # Init parameters to pass to Jersey through the servlet or filter.
	spring.jersey.servlet.load-on-startup=-1 # Load on startup priority of the Jersey servlet.
	spring.jersey.type=servlet # Jersey integration type.

	# SPRING LDAP ({sc-spring-boot-autoconfigure}/ldap/LdapProperties.{sc-ext}[LdapProperties])
	spring.ldap.anonymous-read-only=false # Whether read-only operations should use an anonymous environment.
	spring.ldap.base= # Base suffix from which all operations should originate.
	spring.ldap.base-environment.*= # LDAP specification settings.
	spring.ldap.password= # Login password of the server.
	spring.ldap.urls= # LDAP URLs of the server.
	spring.ldap.username= # Login username of the server.

	# EMBEDDED LDAP ({sc-spring-boot-autoconfigure}/ldap/embedded/EmbeddedLdapProperties.{sc-ext}[EmbeddedLdapProperties])
	spring.ldap.embedded.base-dn= # List of base DNs.
	spring.ldap.embedded.credential.username= # Embedded LDAP username.
	spring.ldap.embedded.credential.password= # Embedded LDAP password.
	spring.ldap.embedded.ldif=classpath:schema.ldif # Schema (LDIF) script resource reference.
	spring.ldap.embedded.port=0 # Embedded LDAP port.
	spring.ldap.embedded.validation.enabled=true # Whether to enable LDAP schema validation.
	spring.ldap.embedded.validation.schema= # Path to the custom schema.

	# MUSTACHE TEMPLATES ({sc-spring-boot-autoconfigure}/mustache/MustacheAutoConfiguration.{sc-ext}[MustacheAutoConfiguration])
	spring.mustache.allow-request-override=false # Whether HttpServletRequest attributes are allowed to override (hide) controller generated model attributes of the same name.
	spring.mustache.allow-session-override=false # Whether HttpSession attributes are allowed to override (hide) controller generated model attributes of the same name.
	spring.mustache.cache=false # Whether to enable template caching.
	spring.mustache.charset=UTF-8 # Template encoding.
	spring.mustache.check-template-location=true # Whether to check that the templates location exists.
	spring.mustache.content-type=text/html # Content-Type value.
	spring.mustache.enabled=true # Whether to enable MVC view resolution for this technology.
	spring.mustache.expose-request-attributes=false # Whether all request attributes should be added to the model prior to merging with the template.
	spring.mustache.expose-session-attributes=false # Whether all HttpSession attributes should be added to the model prior to merging with the template.
	spring.mustache.expose-spring-macro-helpers=true # Whether to expose a RequestContext for use by Spring's macro library, under the name "springMacroRequestContext".
	spring.mustache.prefix=classpath:/templates/ # Prefix to apply to template names.
	spring.mustache.request-context-attribute= # Name of the RequestContext attribute for all views.
	spring.mustache.suffix=.mustache # Suffix to apply to template names.
	spring.mustache.view-names= # White list of view names that can be resolved.

	# SPRING MVC ({sc-spring-boot-autoconfigure}/web/servlet/WebMvcProperties.{sc-ext}[WebMvcProperties])
	spring.mvc.async.request-timeout= # Amount of time before asynchronous request handling times out.
	spring.mvc.contentnegotiation.favor-parameter=false # Whether a request parameter ("format" by default) should be used to determine the requested media type.
	spring.mvc.contentnegotiation.favor-path-extension=false # Whether the path extension in the URL path should be used to determine the requested media type.
	spring.mvc.contentnegotiation.media-types.*= # Map file extensions to media types for content negotiation. For instance, yml to text/yaml.
	spring.mvc.contentnegotiation.parameter-name= # Query parameter name to use when "favor-parameter" is enabled.
	spring.mvc.date-format= # Date format to use. For instance, `dd/MM/yyyy`.
	spring.mvc.dispatch-trace-request=false # Whether to dispatch TRACE requests to the FrameworkServlet doService method.
	spring.mvc.dispatch-options-request=true # Whether to dispatch OPTIONS requests to the FrameworkServlet doService method.
	spring.mvc.favicon.enabled=true # Whether to enable resolution of favicon.ico.
	spring.mvc.formcontent.filter.enabled=true # Whether to enable Spring's FormContentFilter.
	spring.mvc.hiddenmethod.filter.enabled=true # Whether to enable Spring's HiddenHttpMethodFilter.
	spring.mvc.ignore-default-model-on-redirect=true # Whether the content of the "default" model should be ignored during redirect scenarios.
	spring.mvc.locale= # Locale to use. By default, this locale is overridden by the "Accept-Language" header.
	spring.mvc.locale-resolver=accept-header # Define how the locale should be resolved.
	spring.mvc.log-resolved-exception=false # Whether to enable warn logging of exceptions resolved by a "HandlerExceptionResolver".
	spring.mvc.message-codes-resolver-format= # Formatting strategy for message codes. For instance, `PREFIX_ERROR_CODE`.
	spring.mvc.pathmatch.use-registered-suffix-pattern=false # Whether suffix pattern matching should work only against extensions registered with "spring.mvc.contentnegotiation.media-types.*".
	spring.mvc.pathmatch.use-suffix-pattern=false # Whether to use suffix pattern match (".*") when matching patterns to requests.
	spring.mvc.servlet.load-on-startup=-1 # Load on startup priority of the dispatcher servlet.
	spring.mvc.servlet.path=/ # Path of the dispatcher servlet.
	spring.mvc.static-path-pattern=/** # Path pattern used for static resources.
	spring.mvc.throw-exception-if-no-handler-found=false # Whether a "NoHandlerFoundException" should be thrown if no Handler was found to process a request.
	spring.mvc.view.prefix= # Spring MVC view prefix.
	spring.mvc.view.suffix= # Spring MVC view suffix.

	# SPRING RESOURCES HANDLING ({sc-spring-boot-autoconfigure}/web/ResourceProperties.{sc-ext}[ResourceProperties])
	spring.resources.add-mappings=true # Whether to enable default resource handling.
	spring.resources.cache.cachecontrol.cache-private= # Indicate that the response message is intended for a single user and must not be stored by a shared cache.
	spring.resources.cache.cachecontrol.cache-public= # Indicate that any cache may store the response.
	spring.resources.cache.cachecontrol.max-age= # Maximum time the response should be cached, in seconds if no duration suffix is not specified.
	spring.resources.cache.cachecontrol.must-revalidate= # Indicate that once it has become stale, a cache must not use the response without re-validating it with the server.
	spring.resources.cache.cachecontrol.no-cache= # Indicate that the cached response can be reused only if re-validated with the server.
	spring.resources.cache.cachecontrol.no-store= # Indicate to not cache the response in any case.
	spring.resources.cache.cachecontrol.no-transform= # Indicate intermediaries (caches and others) that they should not transform the response content.
	spring.resources.cache.cachecontrol.proxy-revalidate= # Same meaning as the "must-revalidate" directive, except that it does not apply to private caches.
	spring.resources.cache.cachecontrol.s-max-age= # Maximum time the response should be cached by shared caches, in seconds if no duration suffix is not specified.
	spring.resources.cache.cachecontrol.stale-if-error= # Maximum time the response may be used when errors are encountered, in seconds if no duration suffix is not specified.
	spring.resources.cache.cachecontrol.stale-while-revalidate= # Maximum time the response can be served after it becomes stale, in seconds if no duration suffix is not specified.
	spring.resources.cache.period= # Cache period for the resources served by the resource handler. If a duration suffix is not specified, seconds will be used.
	spring.resources.chain.cache=true # Whether to enable caching in the Resource chain.
	spring.resources.chain.compressed=false # Whether to enable resolution of already compressed resources (gzip, brotli).
	spring.resources.chain.enabled= # Whether to enable the Spring Resource Handling chain. By default, disabled unless at least one strategy has been enabled.
	spring.resources.chain.html-application-cache=false # Whether to enable HTML5 application cache manifest rewriting.
	spring.resources.chain.strategy.content.enabled=false # Whether to enable the content Version Strategy.
	spring.resources.chain.strategy.content.paths=/** # Comma-separated list of patterns to apply to the content Version Strategy.
	spring.resources.chain.strategy.fixed.enabled=false # Whether to enable the fixed Version Strategy.
	spring.resources.chain.strategy.fixed.paths=/** # Comma-separated list of patterns to apply to the fixed Version Strategy.
	spring.resources.chain.strategy.fixed.version= # Version string to use for the fixed Version Strategy.
	spring.resources.static-locations=classpath:/META-INF/resources/,classpath:/resources/,classpath:/static/,classpath:/public/ # Locations of static resources.

	# SPRING SESSION ({sc-spring-boot-autoconfigure}/session/SessionProperties.{sc-ext}[SessionProperties])
	spring.session.store-type= # Session store type.
	spring.session.timeout= # Session timeout. If a duration suffix is not specified, seconds will be used.
	spring.session.servlet.filter-order=-2147483598 # Session repository filter order.
	spring.session.servlet.filter-dispatcher-types=async,error,request # Session repository filter dispatcher types.

	# SPRING SESSION HAZELCAST ({sc-spring-boot-autoconfigure}/session/HazelcastSessionProperties.{sc-ext}[HazelcastSessionProperties])
	spring.session.hazelcast.flush-mode=on-save # Sessions flush mode.
	spring.session.hazelcast.map-name=spring:session:sessions # Name of the map used to store sessions.

	# SPRING SESSION JDBC ({sc-spring-boot-autoconfigure}/session/JdbcSessionProperties.{sc-ext}[JdbcSessionProperties])
	spring.session.jdbc.cleanup-cron=0 * * * * * # Cron expression for expired session cleanup job.
	spring.session.jdbc.initialize-schema=embedded # Database schema initialization mode.
	spring.session.jdbc.schema=classpath:org/springframework/session/jdbc/schema-@@platform@@.sql # Path to the SQL file to use to initialize the database schema.
	spring.session.jdbc.table-name=SPRING_SESSION # Name of the database table used to store sessions.

	# SPRING SESSION MONGODB ({sc-spring-boot-autoconfigure}/session/MongoSessionProperties.{sc-ext}[MongoSessionProperties])
	spring.session.mongodb.collection-name=sessions # Collection name used to store sessions.

	# SPRING SESSION REDIS ({sc-spring-boot-autoconfigure}/session/RedisSessionProperties.{sc-ext}[RedisSessionProperties])
	spring.session.redis.cleanup-cron=0 * * * * * # Cron expression for expired session cleanup job.
	spring.session.redis.flush-mode=on-save # Sessions flush mode.
	spring.session.redis.namespace=spring:session # Namespace for keys used to store sessions.

	# THYMELEAF ({sc-spring-boot-autoconfigure}/thymeleaf/ThymeleafAutoConfiguration.{sc-ext}[ThymeleafAutoConfiguration])
	spring.thymeleaf.cache=true # Whether to enable template caching.
	spring.thymeleaf.check-template=true # Whether to check that the template exists before rendering it.
	spring.thymeleaf.check-template-location=true # Whether to check that the templates location exists.
	spring.thymeleaf.enabled=true # Whether to enable Thymeleaf view resolution for Web frameworks.
	spring.thymeleaf.enable-spring-el-compiler=false # Enable the SpringEL compiler in SpringEL expressions.
	spring.thymeleaf.encoding=UTF-8 # Template files encoding.
	spring.thymeleaf.excluded-view-names= # Comma-separated list of view names (patterns allowed) that should be excluded from resolution.
	spring.thymeleaf.mode=HTML # Template mode to be applied to templates. See also Thymeleaf's TemplateMode enum.
	spring.thymeleaf.prefix=classpath:/templates/ # Prefix that gets prepended to view names when building a URL.
	spring.thymeleaf.reactive.chunked-mode-view-names= # Comma-separated list of view names (patterns allowed) that should be the only ones executed in CHUNKED mode when a max chunk size is set.
	spring.thymeleaf.reactive.full-mode-view-names= # Comma-separated list of view names (patterns allowed) that should be executed in FULL mode even if a max chunk size is set.
	spring.thymeleaf.reactive.max-chunk-size=0B # Maximum size of data buffers used for writing to the response.
	spring.thymeleaf.reactive.media-types= # Media types supported by the view technology.
	spring.thymeleaf.servlet.content-type=text/html # Content-Type value written to HTTP responses.
	spring.thymeleaf.suffix=.html # Suffix that gets appended to view names when building a URL.
	spring.thymeleaf.template-resolver-order= # Order of the template resolver in the chain.
	spring.thymeleaf.view-names= # Comma-separated list of view names (patterns allowed) that can be resolved.

	# SPRING WEBFLUX ({sc-spring-boot-autoconfigure}/web/reactive/WebFluxProperties.{sc-ext}[WebFluxProperties])
	spring.webflux.date-format= # Date format to use. For instance, `dd/MM/yyyy`.
	spring.webflux.static-path-pattern=/** # Path pattern used for static resources.

	# SPRING WEB SERVICES ({sc-spring-boot-autoconfigure}/webservices/WebServicesProperties.{sc-ext}[WebServicesProperties])
	spring.webservices.path=/services # Path that serves as the base URI for the services.
	spring.webservices.servlet.init= # Servlet init parameters to pass to Spring Web Services.
	spring.webservices.servlet.load-on-startup=-1 # Load on startup priority of the Spring Web Services servlet.
	spring.webservices.wsdl-locations= # Comma-separated list of locations of WSDLs and accompanying XSDs to be exposed as beans.


	# ----------------------------------------
	# SECURITY PROPERTIES
	# ----------------------------------------
	# SECURITY ({sc-spring-boot-autoconfigure}/security/SecurityProperties.{sc-ext}[SecurityProperties])
	spring.security.filter.order=-100 # Security filter chain order.
	spring.security.filter.dispatcher-types=async,error,request # Security filter chain dispatcher types.
	spring.security.user.name=user # Default user name.
	spring.security.user.password= # Password for the default user name.
	spring.security.user.roles= # Granted roles for the default user name.

	# SECURITY OAUTH2 CLIENT ({sc-spring-boot-autoconfigure}/security/oauth2/client/OAuth2ClientProperties.{sc-ext}[OAuth2ClientProperties])
	spring.security.oauth2.client.provider.*= # OAuth provider details.
	spring.security.oauth2.client.registration.*= # OAuth client registrations.

	# SECURITY OAUTH2 RESOURCE SERVER ({sc-spring-boot-autoconfigure}/security/oauth2/resource/OAuth2ResourceServerProperties.{sc-ext}[OAuth2ResourceServerProperties])
	spring.security.oauth2.resourceserver.jwt.jwk-set-uri= # JSON Web Key URI to use to verify the JWT token.
    spring.security.oauth2.resource.jwt.issuer-uri= # URI that an OpenID Connect Provider asserts as its Issuer Identifier.

	# ----------------------------------------
	# DATA PROPERTIES
	# ----------------------------------------

	# FLYWAY ({sc-spring-boot-autoconfigure}/flyway/FlywayProperties.{sc-ext}[FlywayProperties])
	spring.flyway.baseline-description= #
	spring.flyway.baseline-on-migrate= #
	spring.flyway.baseline-version=1 # Version to start migration
	spring.flyway.batch= #
	spring.flyway.check-location=true # Whether to check that migration scripts location exists.
	spring.flyway.clean-disabled= #
	spring.flyway.clean-on-validation-error= #
	spring.flyway.dry-run-output= #
	spring.flyway.enabled=true # Whether to enable flyway.
	spring.flyway.error-handlers= #
	spring.flyway.error-overrides= #
	spring.flyway.group= #
	spring.flyway.ignore-ignored-migrations= #
	spring.flyway.ignore-future-migrations= #
	spring.flyway.ignore-missing-migrations= #
	spring.flyway.init-sqls= # SQL statements to execute to initialize a connection immediately after obtaining it.
	spring.flyway.installed-by= #
	spring.flyway.locations=classpath:db/migration # The locations of migrations scripts.
	spring.flyway.mixed= #
	spring.flyway.oracle-sqlplus= #
	spring.flyway.out-of-order= #
	spring.flyway.password= # JDBC password to use if you want Flyway to create its own DataSource.
	spring.flyway.placeholder-prefix= #
	spring.flyway.placeholder-replacement= #
	spring.flyway.placeholder-suffix= #
	spring.flyway.placeholders.*= #
	spring.flyway.repeatable-sql-migration-prefix= #
	spring.flyway.schemas= # Schemas to update.
	spring.flyway.skip-default-callbacks= #
	spring.flyway.skip-default-resolvers= #
	spring.flyway.sql-migration-prefix=V #
	spring.flyway.sql-migration-separator= #
	spring.flyway.sql-migration-suffix=.sql #
	spring.flyway.sql-migration-suffixes= #
	spring.flyway.stream= #
	spring.flyway.table= #
	spring.flyway.target= #
	spring.flyway.undo-sql-migration-prefix= #
	spring.flyway.url= # JDBC url of the database to migrate. If not set, the primary configured data source is used.
	spring.flyway.user= # Login user of the database to migrate.
	spring.flyway.validate-on-migrate= #

	# LIQUIBASE ({sc-spring-boot-autoconfigure}/liquibase/LiquibaseProperties.{sc-ext}[LiquibaseProperties])
	spring.liquibase.change-log=classpath:/db/changelog/db.changelog-master.yaml # Change log configuration path.
	spring.liquibase.check-change-log-location=true # Whether to check that the change log location exists.
	spring.liquibase.contexts= # Comma-separated list of runtime contexts to use.
	spring.liquibase.database-change-log-lock-table=DATABASECHANGELOGLOCK # Name of table to use for tracking concurrent Liquibase usage.
	spring.liquibase.database-change-log-table=DATABASECHANGELOG # Name of table to use for tracking change history.
	spring.liquibase.default-schema= # Default database schema.
	spring.liquibase.drop-first=false # Whether to first drop the database schema.
	spring.liquibase.enabled=true # Whether to enable Liquibase support.
	spring.liquibase.labels= # Comma-separated list of runtime labels to use.
	spring.liquibase.liquibase-schema= # Schema to use for Liquibase objects.
	spring.liquibase.liquibase-tablespace= # Tablespace to use for Liquibase objects.
	spring.liquibase.parameters.*= # Change log parameters.
	spring.liquibase.password= # Login password of the database to migrate.
	spring.liquibase.rollback-file= # File to which rollback SQL is written when an update is performed.
	spring.liquibase.test-rollback-on-update=false # Whether rollback should be tested before update is performed.
	spring.liquibase.url= # JDBC URL of the database to migrate. If not set, the primary configured data source is used.
	spring.liquibase.user= # Login user of the database to migrate.

	# COUCHBASE ({sc-spring-boot-autoconfigure}/couchbase/CouchbaseProperties.{sc-ext}[CouchbaseProperties])
	spring.couchbase.bootstrap-hosts= # Couchbase nodes (host or IP address) to bootstrap from.
	spring.couchbase.bucket.name=default # Name of the bucket to connect to.
	spring.couchbase.bucket.password=  # Password of the bucket.
	spring.couchbase.env.endpoints.key-value=1 # Number of sockets per node against the key/value service.
	spring.couchbase.env.endpoints.queryservice.min-endpoints=1 # Minimum number of sockets per node.
	spring.couchbase.env.endpoints.queryservice.max-endpoints=1 # Maximum number of sockets per node.
	spring.couchbase.env.endpoints.viewservice.min-endpoints=1 # Minimum number of sockets per node.
	spring.couchbase.env.endpoints.viewservice.max-endpoints=1 # Maximum number of sockets per node.
	spring.couchbase.env.ssl.enabled= # Whether to enable SSL support. Enabled automatically if a "keyStore" is provided unless specified otherwise.
	spring.couchbase.env.ssl.key-store= # Path to the JVM key store that holds the certificates.
	spring.couchbase.env.ssl.key-store-password= # Password used to access the key store.
	spring.couchbase.env.timeouts.connect=5000ms # Bucket connections timeouts.
	spring.couchbase.env.timeouts.key-value=2500ms # Blocking operations performed on a specific key timeout.
	spring.couchbase.env.timeouts.query=7500ms # N1QL query operations timeout.
	spring.couchbase.env.timeouts.socket-connect=1000ms # Socket connect connections timeout.
	spring.couchbase.env.timeouts.view=7500ms # Regular and geospatial view operations timeout.

	# DAO ({sc-spring-boot-autoconfigure}/dao/PersistenceExceptionTranslationAutoConfiguration.{sc-ext}[PersistenceExceptionTranslationAutoConfiguration])
	spring.dao.exceptiontranslation.enabled=true # Whether to enable the PersistenceExceptionTranslationPostProcessor.

	# CASSANDRA ({sc-spring-boot-autoconfigure}/cassandra/CassandraProperties.{sc-ext}[CassandraProperties])
	spring.data.cassandra.cluster-name= # Name of the Cassandra cluster.
	spring.data.cassandra.compression=none # Compression supported by the Cassandra binary protocol.
	spring.data.cassandra.connect-timeout= # Socket option: connection time out.
	spring.data.cassandra.consistency-level= # Queries consistency level.
	spring.data.cassandra.contact-points=localhost # Cluster node addresses.
	spring.data.cassandra.fetch-size= # Queries default fetch size.
	spring.data.cassandra.keyspace-name= # Keyspace name to use.
	spring.data.cassandra.load-balancing-policy= # Class name of the load balancing policy. The class must have a default constructor.
	spring.data.cassandra.port= # Port of the Cassandra server.
	spring.data.cassandra.password= # Login password of the server.
	spring.data.cassandra.pool.heartbeat-interval=30s # Heartbeat interval after which a message is sent on an idle connection to make sure it's still alive. If a duration suffix is not specified, seconds will be used.
	spring.data.cassandra.pool.idle-timeout=120s # Idle timeout before an idle connection is removed. If a duration suffix is not specified, seconds will be used.
	spring.data.cassandra.pool.max-queue-size=256 # Maximum number of requests that get queued if no connection is available.
	spring.data.cassandra.pool.pool-timeout=5000ms # Pool timeout when trying to acquire a connection from a host's pool.
	spring.data.cassandra.read-timeout= # Socket option: read time out.
	spring.data.cassandra.reconnection-policy= # Class name of the reconnection policy. The class must have a default constructor.
	spring.data.cassandra.repositories.type=auto # Type of Cassandra repositories to enable.
	spring.data.cassandra.retry-policy= # Class name of the retry policy. The class must have a default constructor.
	spring.data.cassandra.serial-consistency-level= # Queries serial consistency level.
	spring.data.cassandra.schema-action=none # Schema action to take at startup.
	spring.data.cassandra.ssl=false # Enable SSL support.
	spring.data.cassandra.username= # Login user of the server.

	# DATA COUCHBASE ({sc-spring-boot-autoconfigure}/data/couchbase/CouchbaseDataProperties.{sc-ext}[CouchbaseDataProperties])
	spring.data.couchbase.auto-index=false # Automatically create views and indexes.
	spring.data.couchbase.consistency=read-your-own-writes # Consistency to apply by default on generated queries.
	spring.data.couchbase.repositories.type=auto # Type of Couchbase repositories to enable.

	# ELASTICSEARCH ({sc-spring-boot-autoconfigure}/data/elasticsearch/ElasticsearchProperties.{sc-ext}[ElasticsearchProperties])
	spring.data.elasticsearch.cluster-name=elasticsearch # Elasticsearch cluster name.
	spring.data.elasticsearch.cluster-nodes= # Comma-separated list of cluster node addresses.
	spring.data.elasticsearch.properties.*= # Additional properties used to configure the client.
	spring.data.elasticsearch.repositories.enabled=true # Whether to enable Elasticsearch repositories.

	# DATA JDBC
	spring.data.jdbc.repositories.enabled=true # Whether to enable JDBC repositories.

	# DATA LDAP
	spring.data.ldap.repositories.enabled=true # Whether to enable LDAP repositories.

	# MONGODB ({sc-spring-boot-autoconfigure}/mongo/MongoProperties.{sc-ext}[MongoProperties])
	spring.data.mongodb.authentication-database= # Authentication database name.
	spring.data.mongodb.database= # Database name.
	spring.data.mongodb.field-naming-strategy= # Fully qualified name of the FieldNamingStrategy to use.
	spring.data.mongodb.grid-fs-database= # GridFS database name.
	spring.data.mongodb.host= # Mongo server host. Cannot be set with URI.
	spring.data.mongodb.password= # Login password of the mongo server. Cannot be set with URI.
	spring.data.mongodb.port= # Mongo server port. Cannot be set with URI.
	spring.data.mongodb.repositories.type=auto # Type of Mongo repositories to enable.
	spring.data.mongodb.uri=mongodb://localhost/test # Mongo database URI. Cannot be set with host, port and credentials.
	spring.data.mongodb.username= # Login user of the mongo server. Cannot be set with URI.

	# DATA REDIS
	spring.data.redis.repositories.enabled=true # Whether to enable Redis repositories.

	# NEO4J ({sc-spring-boot-autoconfigure}/data/neo4j/Neo4jProperties.{sc-ext}[Neo4jProperties])
	spring.data.neo4j.auto-index=none # Auto index mode.
	spring.data.neo4j.embedded.enabled=true # Whether to enable embedded mode if the embedded driver is available.
	spring.data.neo4j.open-in-view=true # Register OpenSessionInViewInterceptor. Binds a Neo4j Session to the thread for the entire processing of the request.
	spring.data.neo4j.password= # Login password of the server.
	spring.data.neo4j.repositories.enabled=true # Whether to enable Neo4j repositories.
	spring.data.neo4j.uri= # URI used by the driver. Auto-detected by default.
	spring.data.neo4j.username= # Login user of the server.

	# DATA REST ({sc-spring-boot-autoconfigure}/data/rest/RepositoryRestProperties.{sc-ext}[RepositoryRestProperties])
	spring.data.rest.base-path= # Base path to be used by Spring Data REST to expose repository resources.
	spring.data.rest.default-media-type= # Content type to use as a default when none is specified.
	spring.data.rest.default-page-size= # Default size of pages.
	spring.data.rest.detection-strategy=default # Strategy to use to determine which repositories get exposed.
	spring.data.rest.enable-enum-translation= # Whether to enable enum value translation through the Spring Data REST default resource bundle.
	spring.data.rest.limit-param-name= # Name of the URL query string parameter that indicates how many results to return at once.
	spring.data.rest.max-page-size= # Maximum size of pages.
	spring.data.rest.page-param-name= # Name of the URL query string parameter that indicates what page to return.
	spring.data.rest.return-body-on-create= # Whether to return a response body after creating an entity.
	spring.data.rest.return-body-on-update= # Whether to return a response body after updating an entity.
	spring.data.rest.sort-param-name= # Name of the URL query string parameter that indicates what direction to sort results.

	# SOLR ({sc-spring-boot-autoconfigure}/solr/SolrProperties.{sc-ext}[SolrProperties])
	spring.data.solr.host=http://127.0.0.1:8983/solr # Solr host. Ignored if "zk-host" is set.
	spring.data.solr.repositories.enabled=true # Whether to enable Solr repositories.
	spring.data.solr.zk-host= # ZooKeeper host address in the form HOST:PORT.

	# DATA WEB ({sc-spring-boot-autoconfigure}/data/web/SpringDataWebProperties.{sc-ext}[SpringDataWebProperties])
	spring.data.web.pageable.default-page-size=20 # Default page size.
	spring.data.web.pageable.max-page-size=2000 # Maximum page size to be accepted.
	spring.data.web.pageable.one-indexed-parameters=false # Whether to expose and assume 1-based page number indexes.
	spring.data.web.pageable.page-parameter=page # Page index parameter name.
	spring.data.web.pageable.prefix= # General prefix to be prepended to the page number and page size parameters.
	spring.data.web.pageable.qualifier-delimiter=_ # Delimiter to be used between the qualifier and the actual page number and size properties.
	spring.data.web.pageable.size-parameter=size # Page size parameter name.
	spring.data.web.sort.sort-parameter=sort # Sort parameter name.

	# DATASOURCE ({sc-spring-boot-autoconfigure}/jdbc/DataSourceAutoConfiguration.{sc-ext}[DataSourceAutoConfiguration] & {sc-spring-boot-autoconfigure}/jdbc/DataSourceProperties.{sc-ext}[DataSourceProperties])
	spring.datasource.continue-on-error=false # Whether to stop if an error occurs while initializing the database.
	spring.datasource.data= # Data (DML) script resource references.
	spring.datasource.data-username= # Username of the database to execute DML scripts (if different).
	spring.datasource.data-password= # Password of the database to execute DML scripts (if different).
	spring.datasource.dbcp2.*= # Commons DBCP2 specific settings
	spring.datasource.driver-class-name= # Fully qualified name of the JDBC driver. Auto-detected based on the URL by default.
	spring.datasource.generate-unique-name=false # Whether to generate a random datasource name.
	spring.datasource.hikari.*= # Hikari specific settings
	spring.datasource.initialization-mode=embedded # Initialize the datasource with available DDL and DML scripts.
	spring.datasource.jmx-enabled=false # Whether to enable JMX support (if provided by the underlying pool).
	spring.datasource.jndi-name= # JNDI location of the datasource. Class, url, username & password are ignored when set.
	spring.datasource.name= # Name of the datasource. Default to "testdb" when using an embedded database.
	spring.datasource.password= # Login password of the database.
	spring.datasource.platform=all # Platform to use in the DDL or DML scripts (such as schema-${platform}.sql or data-${platform}.sql).
	spring.datasource.schema= # Schema (DDL) script resource references.
	spring.datasource.schema-username= # Username of the database to execute DDL scripts (if different).
	spring.datasource.schema-password= # Password of the database to execute DDL scripts (if different).
	spring.datasource.separator=; # Statement separator in SQL initialization scripts.
	spring.datasource.sql-script-encoding= # SQL scripts encoding.
	spring.datasource.tomcat.*= # Tomcat datasource specific settings
	spring.datasource.type= # Fully qualified name of the connection pool implementation to use. By default, it is auto-detected from the classpath.
	spring.datasource.url= # JDBC URL of the database.
	spring.datasource.username= # Login username of the database.
	spring.datasource.xa.data-source-class-name= # XA datasource fully qualified name.
	spring.datasource.xa.properties= # Properties to pass to the XA data source.

	# JEST (Elasticsearch HTTP client) ({sc-spring-boot-autoconfigure}/elasticsearch/jest/JestProperties.{sc-ext}[JestProperties])
	spring.elasticsearch.jest.connection-timeout=3s # Connection timeout.
	spring.elasticsearch.jest.multi-threaded=true # Whether to enable connection requests from multiple execution threads.
	spring.elasticsearch.jest.password= # Login password.
	spring.elasticsearch.jest.proxy.host= # Proxy host the HTTP client should use.
	spring.elasticsearch.jest.proxy.port= # Proxy port the HTTP client should use.
	spring.elasticsearch.jest.read-timeout=3s # Read timeout.
	spring.elasticsearch.jest.uris=http://localhost:9200 # Comma-separated list of the Elasticsearch instances to use.
	spring.elasticsearch.jest.username= # Login username.

	# Elasticsearch REST clients ({sc-spring-boot-autoconfigure}/elasticsearch/rest/RestClientProperties.{sc-ext}[RestClientProperties])
	spring.elasticsearch.rest.password= # Credentials password.
    spring.elasticsearch.rest.uris=http://localhost:9200 # Comma-separated list of the Elasticsearch instances to use.
    spring.elasticsearch.rest.username= # Credentials username.

	# H2 Web Console ({sc-spring-boot-autoconfigure}/h2/H2ConsoleProperties.{sc-ext}[H2ConsoleProperties])
	spring.h2.console.enabled=false # Whether to enable the console.
	spring.h2.console.path=/h2-console # Path at which the console is available.
	spring.h2.console.settings.trace=false # Whether to enable trace output.
	spring.h2.console.settings.web-allow-others=false # Whether to enable remote access.

	# InfluxDB ({sc-spring-boot-autoconfigure}/influx/InfluxDbProperties.{sc-ext}[InfluxDbProperties])
	spring.influx.password= # Login password.
	spring.influx.url= # URL of the InfluxDB instance to which to connect.
	spring.influx.user= # Login user.

	# JOOQ ({sc-spring-boot-autoconfigure}/jooq/JooqProperties.{sc-ext}[JooqProperties])
	spring.jooq.sql-dialect= # SQL dialect to use. Auto-detected by default.

	# JDBC ({sc-spring-boot-autoconfigure}/jdbc/JdbcProperties.{sc-ext}[JdbcProperties])
	spring.jdbc.template.fetch-size=-1 # Number of rows that should be fetched from the database when more rows are needed.
	spring.jdbc.template.max-rows=-1 # Maximum number of rows.
	spring.jdbc.template.query-timeout= # Query timeout. Default is to use the JDBC driver's default configuration. If a duration suffix is not specified, seconds will be used.

	# JPA ({sc-spring-boot-autoconfigure}/orm/jpa/JpaBaseConfiguration.{sc-ext}[JpaBaseConfiguration], {sc-spring-boot-autoconfigure}/orm/jpa/HibernateJpaAutoConfiguration.{sc-ext}[HibernateJpaAutoConfiguration])
	spring.data.jpa.repositories.bootstrap-mode=default # Bootstrap mode for JPA repositories.
	spring.data.jpa.repositories.enabled=true # Whether to enable JPA repositories.
	spring.jpa.database= # Target database to operate on, auto-detected by default. Can be alternatively set using the "databasePlatform" property.
	spring.jpa.database-platform= # Name of the target database to operate on, auto-detected by default. Can be alternatively set using the "Database" enum.
	spring.jpa.generate-ddl=false # Whether to initialize the schema on startup.
	spring.jpa.hibernate.ddl-auto= # DDL mode. This is actually a shortcut for the "hibernate.hbm2ddl.auto" property. Defaults to "create-drop" when using an embedded database and no schema manager was detected. Otherwise, defaults to "none".
	spring.jpa.hibernate.naming.implicit-strategy= # Fully qualified name of the implicit naming strategy.
	spring.jpa.hibernate.naming.physical-strategy= # Fully qualified name of the physical naming strategy.
	spring.jpa.hibernate.use-new-id-generator-mappings= # Whether to use Hibernate's newer IdentifierGenerator for AUTO, TABLE and SEQUENCE.
	spring.jpa.mapping-resources= # Mapping resources (equivalent to "mapping-file" entries in persistence.xml).
	spring.jpa.open-in-view=true # Register OpenEntityManagerInViewInterceptor. Binds a JPA EntityManager to the thread for the entire processing of the request.
	spring.jpa.properties.*= # Additional native properties to set on the JPA provider.
	spring.jpa.show-sql=false # Whether to enable logging of SQL statements.

	# JTA ({sc-spring-boot-autoconfigure}/transaction/jta/JtaAutoConfiguration.{sc-ext}[JtaAutoConfiguration])
	spring.jta.enabled=true # Whether to enable JTA support.
	spring.jta.log-dir= # Transaction logs directory.
	spring.jta.transaction-manager-id= # Transaction manager unique identifier.

	# ATOMIKOS ({sc-spring-boot}/jta/atomikos/AtomikosProperties.{sc-ext}[AtomikosProperties])
	spring.jta.atomikos.connectionfactory.borrow-connection-timeout=30 # Timeout, in seconds, for borrowing connections from the pool.
	spring.jta.atomikos.connectionfactory.ignore-session-transacted-flag=true # Whether to ignore the transacted flag when creating session.
	spring.jta.atomikos.connectionfactory.local-transaction-mode=false # Whether local transactions are desired.
	spring.jta.atomikos.connectionfactory.maintenance-interval=60 # The time, in seconds, between runs of the pool's maintenance thread.
	spring.jta.atomikos.connectionfactory.max-idle-time=60 # The time, in seconds, after which connections are cleaned up from the pool.
	spring.jta.atomikos.connectionfactory.max-lifetime=0 # The time, in seconds, that a connection can be pooled for before being destroyed. 0 denotes no limit.
	spring.jta.atomikos.connectionfactory.max-pool-size=1 # The maximum size of the pool.
	spring.jta.atomikos.connectionfactory.min-pool-size=1 # The minimum size of the pool.
	spring.jta.atomikos.connectionfactory.reap-timeout=0 # The reap timeout, in seconds, for borrowed connections. 0 denotes no limit.
	spring.jta.atomikos.connectionfactory.unique-resource-name=jmsConnectionFactory # The unique name used to identify the resource during recovery.
	spring.jta.atomikos.connectionfactory.xa-connection-factory-class-name= # Vendor-specific implementation of XAConnectionFactory.
	spring.jta.atomikos.connectionfactory.xa-properties= # Vendor-specific XA properties.
	spring.jta.atomikos.datasource.borrow-connection-timeout=30 # Timeout, in seconds, for borrowing connections from the pool.
	spring.jta.atomikos.datasource.concurrent-connection-validation= # Whether to use concurrent connection validation.
	spring.jta.atomikos.datasource.default-isolation-level= # Default isolation level of connections provided by the pool.
	spring.jta.atomikos.datasource.login-timeout= # Timeout, in seconds, for establishing a database connection.
	spring.jta.atomikos.datasource.maintenance-interval=60 # The time, in seconds, between runs of the pool's maintenance thread.
	spring.jta.atomikos.datasource.max-idle-time=60 # The time, in seconds, after which connections are cleaned up from the pool.
	spring.jta.atomikos.datasource.max-lifetime=0 # The time, in seconds, that a connection can be pooled for before being destroyed. 0 denotes no limit.
	spring.jta.atomikos.datasource.max-pool-size=1 # The maximum size of the pool.
	spring.jta.atomikos.datasource.min-pool-size=1 # The minimum size of the pool.
	spring.jta.atomikos.datasource.reap-timeout=0 # The reap timeout, in seconds, for borrowed connections. 0 denotes no limit.
	spring.jta.atomikos.datasource.test-query= # SQL query or statement used to validate a connection before returning it.
	spring.jta.atomikos.datasource.unique-resource-name=dataSource # The unique name used to identify the resource during recovery.
	spring.jta.atomikos.datasource.xa-data-source-class-name= # Vendor-specific implementation of XAConnectionFactory.
	spring.jta.atomikos.datasource.xa-properties= # Vendor-specific XA properties.
	spring.jta.atomikos.properties.allow-sub-transactions=true # Specify whether sub-transactions are allowed.
	spring.jta.atomikos.properties.checkpoint-interval=500 # Interval between checkpoints, expressed as the number of log writes between two checkpoints.
	spring.jta.atomikos.properties.default-jta-timeout=10000ms # Default timeout for JTA transactions.
	spring.jta.atomikos.properties.default-max-wait-time-on-shutdown=9223372036854775807 # How long should normal shutdown (no-force) wait for transactions to complete.
	spring.jta.atomikos.properties.enable-logging=true # Whether to enable disk logging.
	spring.jta.atomikos.properties.force-shutdown-on-vm-exit=false # Whether a VM shutdown should trigger forced shutdown of the transaction core.
	spring.jta.atomikos.properties.log-base-dir= # Directory in which the log files should be stored.
	spring.jta.atomikos.properties.log-base-name=tmlog # Transactions log file base name.
	spring.jta.atomikos.properties.max-actives=50 # Maximum number of active transactions.
	spring.jta.atomikos.properties.max-timeout=300000ms # Maximum timeout that can be allowed for transactions.
	spring.jta.atomikos.properties.recovery.delay=10000ms # Delay between two recovery scans.
	spring.jta.atomikos.properties.recovery.forget-orphaned-log-entries-delay=86400000ms # Delay after which recovery can cleanup pending ('orphaned') log entries.
	spring.jta.atomikos.properties.recovery.max-retries=5 # Number of retry attempts to commit the transaction before throwing an exception.
	spring.jta.atomikos.properties.recovery.retry-interval=10000ms # Delay between retry attempts.
	spring.jta.atomikos.properties.serial-jta-transactions=true # Whether sub-transactions should be joined when possible.
	spring.jta.atomikos.properties.service= # Transaction manager implementation that should be started.
	spring.jta.atomikos.properties.threaded-two-phase-commit=false # Whether to use different (and concurrent) threads for two-phase commit on the participating resources.
	spring.jta.atomikos.properties.transaction-manager-unique-name= # The transaction manager's unique name.

	# BITRONIX
	spring.jta.bitronix.connectionfactory.acquire-increment=1 # Number of connections to create when growing the pool.
	spring.jta.bitronix.connectionfactory.acquisition-interval=1 # Time, in seconds, to wait before trying to acquire a connection again after an invalid connection was acquired.
	spring.jta.bitronix.connectionfactory.acquisition-timeout=30 # Timeout, in seconds, for acquiring connections from the pool.
	spring.jta.bitronix.connectionfactory.allow-local-transactions=true # Whether the transaction manager should allow mixing XA and non-XA transactions.
	spring.jta.bitronix.connectionfactory.apply-transaction-timeout=false # Whether the transaction timeout should be set on the XAResource when it is enlisted.
	spring.jta.bitronix.connectionfactory.automatic-enlisting-enabled=true # Whether resources should be enlisted and delisted automatically.
	spring.jta.bitronix.connectionfactory.cache-producers-consumers=true # Whether producers and consumers should be cached.
	spring.jta.bitronix.connectionfactory.class-name= # Underlying implementation class name of the XA resource.
	spring.jta.bitronix.connectionfactory.defer-connection-release=true # Whether the provider can run many transactions on the same connection and supports transaction interleaving.
	spring.jta.bitronix.connectionfactory.disabled= # Whether this resource is disabled, meaning it's temporarily forbidden to acquire a connection from its pool.
	spring.jta.bitronix.connectionfactory.driver-properties= # Properties that should be set on the underlying implementation.
	spring.jta.bitronix.connectionfactory.failed= # Mark this resource producer as failed.
	spring.jta.bitronix.connectionfactory.ignore-recovery-failures=false # Whether recovery failures should be ignored.
	spring.jta.bitronix.connectionfactory.max-idle-time=60 # The time, in seconds, after which connections are cleaned up from the pool.
	spring.jta.bitronix.connectionfactory.max-pool-size=10 # The maximum size of the pool. 0 denotes no limit.
	spring.jta.bitronix.connectionfactory.min-pool-size=0 # The minimum size of the pool.
	spring.jta.bitronix.connectionfactory.password= # The password to use to connect to the JMS provider.
	spring.jta.bitronix.connectionfactory.share-transaction-connections=false #  Whether connections in the ACCESSIBLE state can be shared within the context of a transaction.
	spring.jta.bitronix.connectionfactory.test-connections=true # Whether connections should be tested when acquired from the pool.
	spring.jta.bitronix.connectionfactory.two-pc-ordering-position=1 # The position that this resource should take during two-phase commit (always first is Integer.MIN_VALUE, always last is Integer.MAX_VALUE).
	spring.jta.bitronix.connectionfactory.unique-name=jmsConnectionFactory # The unique name used to identify the resource during recovery.
	spring.jta.bitronix.connectionfactory.use-tm-join=true # Whether TMJOIN should be used when starting XAResources.
	spring.jta.bitronix.connectionfactory.user= # The user to use to connect to the JMS provider.
	spring.jta.bitronix.datasource.acquire-increment=1 # Number of connections to create when growing the pool.
	spring.jta.bitronix.datasource.acquisition-interval=1 # Time, in seconds, to wait before trying to acquire a connection again after an invalid connection was acquired.
	spring.jta.bitronix.datasource.acquisition-timeout=30 # Timeout, in seconds, for acquiring connections from the pool.
	spring.jta.bitronix.datasource.allow-local-transactions=true # Whether the transaction manager should allow mixing XA and non-XA transactions.
	spring.jta.bitronix.datasource.apply-transaction-timeout=false # Whether the transaction timeout should be set on the XAResource when it is enlisted.
	spring.jta.bitronix.datasource.automatic-enlisting-enabled=true # Whether resources should be enlisted and delisted automatically.
	spring.jta.bitronix.datasource.class-name= # Underlying implementation class name of the XA resource.
	spring.jta.bitronix.datasource.cursor-holdability= # The default cursor holdability for connections.
	spring.jta.bitronix.datasource.defer-connection-release=true # Whether the database can run many transactions on the same connection and supports transaction interleaving.
	spring.jta.bitronix.datasource.disabled= # Whether this resource is disabled, meaning it's temporarily forbidden to acquire a connection from its pool.
	spring.jta.bitronix.datasource.driver-properties= # Properties that should be set on the underlying implementation.
	spring.jta.bitronix.datasource.enable-jdbc4-connection-test= # Whether Connection.isValid() is called when acquiring a connection from the pool.
	spring.jta.bitronix.datasource.failed= # Mark this resource producer as failed.
	spring.jta.bitronix.datasource.ignore-recovery-failures=false # Whether recovery failures should be ignored.
	spring.jta.bitronix.datasource.isolation-level= # The default isolation level for connections.
	spring.jta.bitronix.datasource.local-auto-commit= # The default auto-commit mode for local transactions.
	spring.jta.bitronix.datasource.login-timeout= # Timeout, in seconds, for establishing a database connection.
	spring.jta.bitronix.datasource.max-idle-time=60 # The time, in seconds, after which connections are cleaned up from the pool.
	spring.jta.bitronix.datasource.max-pool-size=10 # The maximum size of the pool. 0 denotes no limit.
	spring.jta.bitronix.datasource.min-pool-size=0 # The minimum size of the pool.
	spring.jta.bitronix.datasource.prepared-statement-cache-size=0 # The target size of the prepared statement cache. 0 disables the cache.
	spring.jta.bitronix.datasource.share-transaction-connections=false #  Whether connections in the ACCESSIBLE state can be shared within the context of a transaction.
	spring.jta.bitronix.datasource.test-query= # SQL query or statement used to validate a connection before returning it.
	spring.jta.bitronix.datasource.two-pc-ordering-position=1 # The position that this resource should take during two-phase commit (always first is Integer.MIN_VALUE, and always last is Integer.MAX_VALUE).
	spring.jta.bitronix.datasource.unique-name=dataSource # The unique name used to identify the resource during recovery.
	spring.jta.bitronix.datasource.use-tm-join=true # Whether TMJOIN should be used when starting XAResources.
	spring.jta.bitronix.properties.allow-multiple-lrc=false # Whether to allow multiple LRC resources to be enlisted into the same transaction.
	spring.jta.bitronix.properties.asynchronous2-pc=false # Whether to enable asynchronously execution of two phase commit.
	spring.jta.bitronix.properties.background-recovery-interval-seconds=60 # Interval in seconds at which to run the recovery process in the background.
	spring.jta.bitronix.properties.current-node-only-recovery=true # Whether to recover only the current node.
	spring.jta.bitronix.properties.debug-zero-resource-transaction=false # Whether to log the creation and commit call stacks of transactions executed without a single enlisted resource.
	spring.jta.bitronix.properties.default-transaction-timeout=60 # Default transaction timeout, in seconds.
	spring.jta.bitronix.properties.disable-jmx=false # Whether to enable JMX support.
	spring.jta.bitronix.properties.exception-analyzer= # Set the fully qualified name of the exception analyzer implementation to use.
	spring.jta.bitronix.properties.filter-log-status=false # Whether to enable filtering of logs so that only mandatory logs are written.
	spring.jta.bitronix.properties.force-batching-enabled=true #  Whether disk forces are batched.
	spring.jta.bitronix.properties.forced-write-enabled=true # Whether logs are forced to disk.
	spring.jta.bitronix.properties.graceful-shutdown-interval=60 # Maximum amount of seconds the TM waits for transactions to get done before aborting them at shutdown time.
	spring.jta.bitronix.properties.jndi-transaction-synchronization-registry-name= # JNDI name of the TransactionSynchronizationRegistry.
	spring.jta.bitronix.properties.jndi-user-transaction-name= # JNDI name of the UserTransaction.
	spring.jta.bitronix.properties.journal=disk # Name of the journal. Can be 'disk', 'null', or a class name.
	spring.jta.bitronix.properties.log-part1-filename=btm1.tlog # Name of the first fragment of the journal.
	spring.jta.bitronix.properties.log-part2-filename=btm2.tlog # Name of the second fragment of the journal.
	spring.jta.bitronix.properties.max-log-size-in-mb=2 # Maximum size in megabytes of the journal fragments.
	spring.jta.bitronix.properties.resource-configuration-filename= # ResourceLoader configuration file name.
	spring.jta.bitronix.properties.server-id= # ASCII ID that must uniquely identify this TM instance. Defaults to the machine's IP address.
	spring.jta.bitronix.properties.skip-corrupted-logs=false # Skip corrupted transactions log entries.
	spring.jta.bitronix.properties.warn-about-zero-resource-transaction=true # Whether to log a warning for transactions executed without a single enlisted resource.

	# EMBEDDED MONGODB ({sc-spring-boot-autoconfigure}/mongo/embedded/EmbeddedMongoProperties.{sc-ext}[EmbeddedMongoProperties])
	spring.mongodb.embedded.features=sync_delay # Comma-separated list of features to enable.
	spring.mongodb.embedded.storage.database-dir= # Directory used for data storage.
	spring.mongodb.embedded.storage.oplog-size= # Maximum size of the oplog.
	spring.mongodb.embedded.storage.repl-set-name= # Name of the replica set.
	spring.mongodb.embedded.version=3.2.2 # Version of Mongo to use.

	# REDIS ({sc-spring-boot-autoconfigure}/data/redis/RedisProperties.{sc-ext}[RedisProperties])
	spring.redis.cluster.max-redirects= # Maximum number of redirects to follow when executing commands across the cluster.
	spring.redis.cluster.nodes= # Comma-separated list of "host:port" pairs to bootstrap from.
	spring.redis.database=0 # Database index used by the connection factory.
	spring.redis.url= # Connection URL. Overrides host, port, and password. User is ignored. Example: redis://user:password@example.com:6379
	spring.redis.host=localhost # Redis server host.
	spring.redis.jedis.pool.max-active=8 # Maximum number of connections that can be allocated by the pool at a given time. Use a negative value for no limit.
	spring.redis.jedis.pool.max-idle=8 # Maximum number of "idle" connections in the pool. Use a negative value to indicate an unlimited number of idle connections.
	spring.redis.jedis.pool.max-wait=-1ms # Maximum amount of time a connection allocation should block before throwing an exception when the pool is exhausted. Use a negative value to block indefinitely.
	spring.redis.jedis.pool.min-idle=0 # Target for the minimum number of idle connections to maintain in the pool. This setting only has an effect if it is positive.
	spring.redis.lettuce.pool.max-active=8 # Maximum number of connections that can be allocated by the pool at a given time. Use a negative value for no limit.
	spring.redis.lettuce.pool.max-idle=8 # Maximum number of "idle" connections in the pool. Use a negative value to indicate an unlimited number of idle connections.
	spring.redis.lettuce.pool.max-wait=-1ms # Maximum amount of time a connection allocation should block before throwing an exception when the pool is exhausted. Use a negative value to block indefinitely.
	spring.redis.lettuce.pool.min-idle=0 # Target for the minimum number of idle connections to maintain in the pool. This setting only has an effect if it is positive.
	spring.redis.lettuce.shutdown-timeout=100ms # Shutdown timeout.
	spring.redis.password= # Login password of the redis server.
	spring.redis.port=6379 # Redis server port.
	spring.redis.sentinel.master= # Name of the Redis server.
	spring.redis.sentinel.nodes= # Comma-separated list of "host:port" pairs.
	spring.redis.ssl=false # Whether to enable SSL support.
	spring.redis.timeout= # Connection timeout.

	# TRANSACTION ({sc-spring-boot-autoconfigure}/transaction/TransactionProperties.{sc-ext}[TransactionProperties])
	spring.transaction.default-timeout= # Default transaction timeout. If a duration suffix is not specified, seconds will be used.
	spring.transaction.rollback-on-commit-failure= # Whether to roll back on commit failures.



	# ----------------------------------------
	# INTEGRATION PROPERTIES
	# ----------------------------------------

	# ACTIVEMQ ({sc-spring-boot-autoconfigure}/jms/activemq/ActiveMQProperties.{sc-ext}[ActiveMQProperties])
	spring.activemq.broker-url= # URL of the ActiveMQ broker. Auto-generated by default.
	spring.activemq.close-timeout=15s # Time to wait before considering a close complete.
	spring.activemq.in-memory=true # Whether the default broker URL should be in memory. Ignored if an explicit broker has been specified.
	spring.activemq.non-blocking-redelivery=false # Whether to stop message delivery before re-delivering messages from a rolled back transaction. This implies that message order is not preserved when this is enabled.
	spring.activemq.password= # Login password of the broker.
	spring.activemq.send-timeout=0ms # Time to wait on message sends for a response. Set it to 0 to wait forever.
	spring.activemq.user= # Login user of the broker.
	spring.activemq.packages.trust-all= # Whether to trust all packages.
	spring.activemq.packages.trusted= # Comma-separated list of specific packages to trust (when not trusting all packages).
	spring.activemq.pool.block-if-full=true # Whether to block when a connection is requested and the pool is full. Set it to false to throw a "JMSException" instead.
	spring.activemq.pool.block-if-full-timeout=-1ms # Blocking period before throwing an exception if the pool is still full.
	spring.activemq.pool.enabled=false # Whether a JmsPoolConnectionFactory should be created, instead of a regular ConnectionFactory.
	spring.activemq.pool.idle-timeout=30s # Connection idle timeout.
	spring.activemq.pool.max-connections=1 # Maximum number of pooled connections.
	spring.activemq.pool.max-sessions-per-connection=500 # Maximum number of pooled sessions per connection in the pool.
	spring.activemq.pool.time-between-expiration-check=-1ms # Time to sleep between runs of the idle connection eviction thread. When negative, no idle connection eviction thread runs.
	spring.activemq.pool.use-anonymous-producers=true # Whether to use only one anonymous "MessageProducer" instance. Set it to false to create one "MessageProducer" every time one is required.

	# ARTEMIS ({sc-spring-boot-autoconfigure}/jms/artemis/ArtemisProperties.{sc-ext}[ArtemisProperties])
	spring.artemis.embedded.cluster-password= # Cluster password. Randomly generated on startup by default.
	spring.artemis.embedded.data-directory= # Journal file directory. Not necessary if persistence is turned off.
	spring.artemis.embedded.enabled=true # Whether to enable embedded mode if the Artemis server APIs are available.
	spring.artemis.embedded.persistent=false # Whether to enable persistent store.
	spring.artemis.embedded.queues= # Comma-separated list of queues to create on startup.
	spring.artemis.embedded.server-id= # Server ID. By default, an auto-incremented counter is used.
	spring.artemis.embedded.topics= # Comma-separated list of topics to create on startup.
	spring.artemis.host=localhost # Artemis broker host.
	spring.artemis.mode= # Artemis deployment mode, auto-detected by default.
	spring.artemis.password= # Login password of the broker.
	spring.artemis.pool.block-if-full=true # Whether to block when a connection is requested and the pool is full. Set it to false to throw a "JMSException" instead.
	spring.artemis.pool.block-if-full-timeout=-1ms # Blocking period before throwing an exception if the pool is still full.
	spring.artemis.pool.enabled=false # Whether a JmsPoolConnectionFactory should be created, instead of a regular ConnectionFactory.
	spring.artemis.pool.idle-timeout=30s # Connection idle timeout.
	spring.artemis.pool.max-connections=1 # Maximum number of pooled connections.
	spring.artemis.pool.max-sessions-per-connection=500 # Maximum number of pooled sessions per connection in the pool.
	spring.artemis.pool.time-between-expiration-check=-1ms # Time to sleep between runs of the idle connection eviction thread. When negative, no idle connection eviction thread runs.
	spring.artemis.pool.use-anonymous-producers=true # Whether to use only one anonymous "MessageProducer" instance. Set it to false to create one "MessageProducer" every time one is required.
	spring.artemis.port=61616 # Artemis broker port.
	spring.artemis.user= # Login user of the broker.

	# SPRING BATCH ({sc-spring-boot-autoconfigure}/batch/BatchProperties.{sc-ext}[BatchProperties])
	spring.batch.initialize-schema=embedded # Database schema initialization mode.
	spring.batch.job.enabled=true # Execute all Spring Batch jobs in the context on startup.
	spring.batch.job.names= # Comma-separated list of job names to execute on startup (for instance, `job1,job2`). By default, all Jobs found in the context are executed.
	spring.batch.schema=classpath:org/springframework/batch/core/schema-@@platform@@.sql # Path to the SQL file to use to initialize the database schema.
	spring.batch.table-prefix= # Table prefix for all the batch meta-data tables.

	# SPRING INTEGRATION ({sc-spring-boot-autoconfigure}/integration/IntegrationProperties.{sc-ext}[IntegrationProperties])
	spring.integration.jdbc.initialize-schema=embedded # Database schema initialization mode.
	spring.integration.jdbc.schema=classpath:org/springframework/integration/jdbc/schema-@@platform@@.sql # Path to the SQL file to use to initialize the database schema.

	# JMS ({sc-spring-boot-autoconfigure}/jms/JmsProperties.{sc-ext}[JmsProperties])
	spring.jms.cache.consumers=false # Whether to cache message consumers.
	spring.jms.cache.enabled=true # Whether to cache sessions.
	spring.jms.cache.producers=true # Whether to cache message producers.
	spring.jms.cache.session-cache-size=1 # Size of the session cache (per JMS Session type).
	spring.jms.jndi-name= # Connection factory JNDI name. When set, takes precedence to others connection factory auto-configurations.
	spring.jms.listener.acknowledge-mode= # Acknowledge mode of the container. By default, the listener is transacted with automatic acknowledgment.
	spring.jms.listener.auto-startup=true # Start the container automatically on startup.
	spring.jms.listener.concurrency= # Minimum number of concurrent consumers.
	spring.jms.listener.max-concurrency= # Maximum number of concurrent consumers.
	spring.jms.pub-sub-domain=false # Whether the default destination type is topic.
	spring.jms.template.default-destination= # Default destination to use on send and receive operations that do not have a destination parameter.
	spring.jms.template.delivery-delay= # Delivery delay to use for send calls.
	spring.jms.template.delivery-mode= # Delivery mode. Enables QoS (Quality of Service) when set.
	spring.jms.template.priority= # Priority of a message when sending. Enables QoS (Quality of Service) when set.
	spring.jms.template.qos-enabled= # Whether to enable explicit QoS (Quality of Service) when sending a message.
	spring.jms.template.receive-timeout= # Timeout to use for receive calls.
	spring.jms.template.time-to-live= # Time-to-live of a message when sending. Enables QoS (Quality of Service) when set.

	# APACHE KAFKA ({sc-spring-boot-autoconfigure}/kafka/KafkaProperties.{sc-ext}[KafkaProperties])
	spring.kafka.admin.client-id= # ID to pass to the server when making requests. Used for server-side logging.
	spring.kafka.admin.fail-fast=false # Whether to fail fast if the broker is not available on startup.
	spring.kafka.admin.properties.*= # Additional admin-specific properties used to configure the client.
	spring.kafka.admin.ssl.key-password= # Password of the private key in the key store file.
	spring.kafka.admin.ssl.key-store-location= # Location of the key store file.
	spring.kafka.admin.ssl.key-store-password= # Store password for the key store file.
	spring.kafka.admin.ssl.key-store-type= # Type of the key store.
	spring.kafka.admin.ssl.protocol= # SSL protocol to use.
	spring.kafka.admin.ssl.trust-store-location= # Location of the trust store file.
	spring.kafka.admin.ssl.trust-store-password= # Store password for the trust store file.
	spring.kafka.admin.ssl.trust-store-type= # Type of the trust store.
	spring.kafka.bootstrap-servers= # Comma-delimited list of host:port pairs to use for establishing the initial connections to the Kafka cluster. Applies to all components unless overridden.
	spring.kafka.client-id= # ID to pass to the server when making requests. Used for server-side logging.
	spring.kafka.consumer.auto-commit-interval= # Frequency with which the consumer offsets are auto-committed to Kafka if 'enable.auto.commit' is set to true.
	spring.kafka.consumer.auto-offset-reset= # What to do when there is no initial offset in Kafka or if the current offset no longer exists on the server.
	spring.kafka.consumer.bootstrap-servers= # Comma-delimited list of host:port pairs to use for establishing the initial connections to the Kafka cluster. Overrides the global property, for consumers.
	spring.kafka.consumer.client-id= # ID to pass to the server when making requests. Used for server-side logging.
	spring.kafka.consumer.enable-auto-commit= # Whether the consumer's offset is periodically committed in the background.
	spring.kafka.consumer.fetch-max-wait= # Maximum amount of time the server blocks before answering the fetch request if there isn't sufficient data to immediately satisfy the requirement given by "fetch-min-size".
	spring.kafka.consumer.fetch-min-size= # Minimum amount of data the server should return for a fetch request.
	spring.kafka.consumer.group-id= # Unique string that identifies the consumer group to which this consumer belongs.
	spring.kafka.consumer.heartbeat-interval= # Expected time between heartbeats to the consumer coordinator.
	spring.kafka.consumer.key-deserializer= # Deserializer class for keys.
	spring.kafka.consumer.max-poll-records= # Maximum number of records returned in a single call to poll().
	spring.kafka.consumer.properties.*= # Additional consumer-specific properties used to configure the client.
	spring.kafka.consumer.ssl.key-password= # Password of the private key in the key store file.
	spring.kafka.consumer.ssl.key-store-location= # Location of the key store file.
	spring.kafka.consumer.ssl.key-store-password= # Store password for the key store file.
	spring.kafka.consumer.ssl.key-store-type= # Type of the key store.
	spring.kafka.consumer.ssl.protocol= # SSL protocol to use.
	spring.kafka.consumer.ssl.trust-store-location= # Location of the trust store file.
	spring.kafka.consumer.ssl.trust-store-password= # Store password for the trust store file.
	spring.kafka.consumer.ssl.trust-store-type= # Type of the trust store.
	spring.kafka.consumer.value-deserializer= # Deserializer class for values.
	spring.kafka.jaas.control-flag=required # Control flag for login configuration.
	spring.kafka.jaas.enabled=false # Whether to enable JAAS configuration.
	spring.kafka.jaas.login-module=com.sun.security.auth.module.Krb5LoginModule # Login module.
	spring.kafka.jaas.options= # Additional JAAS options.
	spring.kafka.listener.ack-count= # Number of records between offset commits when ackMode is "COUNT" or "COUNT_TIME".
	spring.kafka.listener.ack-mode= # Listener AckMode. See the spring-kafka documentation.
	spring.kafka.listener.ack-time= # Time between offset commits when ackMode is "TIME" or "COUNT_TIME".
	spring.kafka.listener.client-id= # Prefix for the listener's consumer client.id property.
	spring.kafka.listener.concurrency= # Number of threads to run in the listener containers.
	spring.kafka.listener.idle-event-interval= # Time between publishing idle consumer events (no data received).
	spring.kafka.listener.log-container-config= # Whether to log the container configuration during initialization (INFO level).
	spring.kafka.listener.monitor-interval= # Time between checks for non-responsive consumers. If a duration suffix is not specified, seconds will be used.
	spring.kafka.listener.no-poll-threshold= # Multiplier applied to "pollTimeout" to determine if a consumer is non-responsive.
	spring.kafka.listener.poll-timeout= # Timeout to use when polling the consumer.
	spring.kafka.listener.type=single # Listener type.
	spring.kafka.producer.acks= # Number of acknowledgments the producer requires the leader to have received before considering a request complete.
	spring.kafka.producer.batch-size= # Default batch size.
	spring.kafka.producer.bootstrap-servers= # Comma-delimited list of host:port pairs to use for establishing the initial connections to the Kafka cluster. Overrides the global property, for producers.
	spring.kafka.producer.buffer-memory= # Total memory size the producer can use to buffer records waiting to be sent to the server.
	spring.kafka.producer.client-id= # ID to pass to the server when making requests. Used for server-side logging.
	spring.kafka.producer.compression-type= # Compression type for all data generated by the producer.
	spring.kafka.producer.key-serializer= # Serializer class for keys.
	spring.kafka.producer.properties.*= # Additional producer-specific properties used to configure the client.
	spring.kafka.producer.retries= # When greater than zero, enables retrying of failed sends.
	spring.kafka.producer.ssl.key-password= # Password of the private key in the key store file.
	spring.kafka.producer.ssl.key-store-location= # Location of the key store file.
	spring.kafka.producer.ssl.key-store-password= # Store password for the key store file.
	spring.kafka.producer.ssl.key-store-type= # Type of the key store.
	spring.kafka.producer.ssl.protocol= # SSL protocol to use.
	spring.kafka.producer.ssl.trust-store-location= # Location of the trust store file.
	spring.kafka.producer.ssl.trust-store-password= # Store password for the trust store file.
	spring.kafka.producer.ssl.trust-store-type= # Type of the trust store.
	spring.kafka.producer.transaction-id-prefix= # When non empty, enables transaction support for producer.
	spring.kafka.producer.value-serializer= # Serializer class for values.
	spring.kafka.properties.*= # Additional properties, common to producers and consumers, used to configure the client.
	spring.kafka.ssl.key-password= # Password of the private key in the key store file.
	spring.kafka.ssl.key-store-location= # Location of the key store file.
	spring.kafka.ssl.key-store-password= # Store password for the key store file.
	spring.kafka.ssl.key-store-type= # Type of the key store.
	spring.kafka.ssl.protocol= # SSL protocol to use.
	spring.kafka.ssl.trust-store-location= # Location of the trust store file.
	spring.kafka.ssl.trust-store-password= # Store password for the trust store file.
	spring.kafka.ssl.trust-store-type= # Type of the trust store.
	spring.kafka.streams.application-id= # Kafka streams application.id property; default spring.application.name.
	spring.kafka.streams.auto-startup=true # Whether or not to auto-start the streams factory bean.
	spring.kafka.streams.bootstrap-servers= # Comma-delimited list of host:port pairs to use for establishing the initial connections to the Kafka cluster. Overrides the global property, for streams.
	spring.kafka.streams.cache-max-size-buffering= # Maximum number of memory size to be used for buffering across all threads.
	spring.kafka.streams.client-id= # ID to pass to the server when making requests. Used for server-side logging.
	spring.kafka.streams.properties.*= # Additional Kafka properties used to configure the streams.
	spring.kafka.streams.replication-factor= # The replication factor for change log topics and repartition topics created by the stream processing application.
	spring.kafka.streams.ssl.key-password= # Password of the private key in the key store file.
	spring.kafka.streams.ssl.key-store-location= # Location of the key store file.
	spring.kafka.streams.ssl.key-store-password= # Store password for the key store file.
	spring.kafka.streams.ssl.key-store-type= # Type of the key store.
	spring.kafka.streams.ssl.protocol= # SSL protocol to use.
	spring.kafka.streams.ssl.trust-store-location= # Location of the trust store file.
	spring.kafka.streams.ssl.trust-store-password= # Store password for the trust store file.
	spring.kafka.streams.ssl.trust-store-type= # Type of the trust store.
	spring.kafka.streams.state-dir= # Directory location for the state store.
	spring.kafka.template.default-topic= # Default topic to which messages are sent.

	# RABBIT ({sc-spring-boot-autoconfigure}/amqp/RabbitProperties.{sc-ext}[RabbitProperties])
	spring.rabbitmq.addresses= # Comma-separated list of addresses to which the client should connect.
	spring.rabbitmq.cache.channel.checkout-timeout= # Duration to wait to obtain a channel if the cache size has been reached.
	spring.rabbitmq.cache.channel.size= # Number of channels to retain in the cache.
	spring.rabbitmq.cache.connection.mode=channel # Connection factory cache mode.
	spring.rabbitmq.cache.connection.size= # Number of connections to cache.
	spring.rabbitmq.connection-timeout= # Connection timeout. Set it to zero to wait forever.
	spring.rabbitmq.dynamic=true # Whether to create an AmqpAdmin bean.
	spring.rabbitmq.host=localhost # RabbitMQ host.
	spring.rabbitmq.listener.direct.acknowledge-mode= # Acknowledge mode of container.
	spring.rabbitmq.listener.direct.auto-startup=true # Whether to start the container automatically on startup.
	spring.rabbitmq.listener.direct.consumers-per-queue= # Number of consumers per queue.
	spring.rabbitmq.listener.direct.default-requeue-rejected= # Whether rejected deliveries are re-queued by default.
	spring.rabbitmq.listener.direct.idle-event-interval= # How often idle container events should be published.
<<<<<<< HEAD
	spring.rabbitmq.listener.direct.missing-queues-fatal=false # Whether to fail if the queues declared by the container are not available on the broker.
	spring.rabbitmq.listener.direct.prefetch= # Number of messages to be handled in a single request. It should be greater than or equal to the transaction size (if used).
=======
	spring.rabbitmq.listener.direct.prefetch= # Maximum number of unacknowledged messages that can be outstanding at each consumer.
>>>>>>> 091d7231
	spring.rabbitmq.listener.direct.retry.enabled=false # Whether publishing retries are enabled.
	spring.rabbitmq.listener.direct.retry.initial-interval=1000ms # Duration between the first and second attempt to deliver a message.
	spring.rabbitmq.listener.direct.retry.max-attempts=3 # Maximum number of attempts to deliver a message.
	spring.rabbitmq.listener.direct.retry.max-interval=10000ms # Maximum duration between attempts.
	spring.rabbitmq.listener.direct.retry.multiplier=1 # Multiplier to apply to the previous retry interval.
	spring.rabbitmq.listener.direct.retry.stateless=true # Whether retries are stateless or stateful.
	spring.rabbitmq.listener.simple.acknowledge-mode= # Acknowledge mode of container.
	spring.rabbitmq.listener.simple.auto-startup=true # Whether to start the container automatically on startup.
	spring.rabbitmq.listener.simple.concurrency= # Minimum number of listener invoker threads.
	spring.rabbitmq.listener.simple.default-requeue-rejected= # Whether rejected deliveries are re-queued by default.
	spring.rabbitmq.listener.simple.idle-event-interval= # How often idle container events should be published.
	spring.rabbitmq.listener.simple.max-concurrency= # Maximum number of listener invoker threads.
	spring.rabbitmq.listener.simple.missing-queues-fatal=true # Whether to fail if the queues declared by the container are not available on the broker and/or whether to stop the container if one or more queues are deleted at runtime.
	spring.rabbitmq.listener.simple.prefetch= # Number of messages to be handled in a single request. It should be greater than or equal to the transaction size (if used).
	spring.rabbitmq.listener.simple.retry.enabled=false # Whether publishing retries are enabled.
	spring.rabbitmq.listener.simple.retry.initial-interval=1000ms # Duration between the first and second attempt to deliver a message.
	spring.rabbitmq.listener.simple.retry.max-attempts=3 # Maximum number of attempts to deliver a message.
	spring.rabbitmq.listener.simple.retry.max-interval=10000ms # Maximum duration between attempts.
	spring.rabbitmq.listener.simple.retry.multiplier=1 # Multiplier to apply to the previous retry interval.
	spring.rabbitmq.listener.simple.retry.stateless=true # Whether retries are stateless or stateful.
	spring.rabbitmq.listener.simple.transaction-size= # Number of messages to be processed between acks when the acknowledge mode is AUTO. If larger than prefetch, prefetch will be increased to this value.
	spring.rabbitmq.listener.type=simple # Listener container type.
	spring.rabbitmq.password=guest # Login to authenticate against the broker.
	spring.rabbitmq.port=5672 # RabbitMQ port.
	spring.rabbitmq.publisher-confirms=false # Whether to enable publisher confirms.
	spring.rabbitmq.publisher-returns=false # Whether to enable publisher returns.
	spring.rabbitmq.requested-heartbeat= # Requested heartbeat timeout; zero for none. If a duration suffix is not specified, seconds will be used.
	spring.rabbitmq.ssl.algorithm= # SSL algorithm to use. By default, configured by the Rabbit client library.
	spring.rabbitmq.ssl.enabled=false # Whether to enable SSL support.
	spring.rabbitmq.ssl.key-store= # Path to the key store that holds the SSL certificate.
	spring.rabbitmq.ssl.key-store-password= # Password used to access the key store.
	spring.rabbitmq.ssl.key-store-type=PKCS12 # Key store type.
	spring.rabbitmq.ssl.trust-store= # Trust store that holds SSL certificates.
	spring.rabbitmq.ssl.trust-store-password= # Password used to access the trust store.
	spring.rabbitmq.ssl.trust-store-type=JKS # Trust store type.
	spring.rabbitmq.ssl.validate-server-certificate=true # Whether to enable server side certificate validation.
	spring.rabbitmq.ssl.verify-hostname=true # Whether to enable hostname verification.
	spring.rabbitmq.template.exchange= # Name of the default exchange to use for send operations.
	spring.rabbitmq.template.mandatory= # Whether to enable mandatory messages.
	spring.rabbitmq.template.queue= # Name of the default queue to receive messages from when none is specified explicitly.
	spring.rabbitmq.template.receive-timeout= # Timeout for `receive()` operations.
	spring.rabbitmq.template.reply-timeout= # Timeout for `sendAndReceive()` operations.
	spring.rabbitmq.template.retry.enabled=false # Whether publishing retries are enabled.
	spring.rabbitmq.template.retry.initial-interval=1000ms # Duration between the first and second attempt to deliver a message.
	spring.rabbitmq.template.retry.max-attempts=3 # Maximum number of attempts to deliver a message.
	spring.rabbitmq.template.retry.max-interval=10000ms # Maximum duration between attempts.
	spring.rabbitmq.template.retry.multiplier=1 # Multiplier to apply to the previous retry interval.
	spring.rabbitmq.template.routing-key= # Value of a default routing key to use for send operations.
	spring.rabbitmq.username=guest # Login user to authenticate to the broker.
	spring.rabbitmq.virtual-host= # Virtual host to use when connecting to the broker.


	# ----------------------------------------
	# ACTUATOR PROPERTIES
	# ----------------------------------------

	# MANAGEMENT HTTP SERVER ({sc-spring-boot-actuator-autoconfigure}/web/server/ManagementServerProperties.{sc-ext}[ManagementServerProperties])
	management.server.add-application-context-header=false # Add the "X-Application-Context" HTTP header in each response.
	management.server.address= # Network address to which the management endpoints should bind. Requires a custom management.server.port.
	management.server.port= # Management endpoint HTTP port (uses the same port as the application by default). Configure a different port to use management-specific SSL.
	management.server.servlet.context-path= # Management endpoint context-path (for instance, `/management`). Requires a custom management.server.port.
	management.server.ssl.ciphers= # Supported SSL ciphers. Requires a custom management.port.
	management.server.ssl.client-auth= # Whether client authentication is wanted ("want") or needed ("need"). Requires a trust store. Requires a custom management.server.port.
	management.server.ssl.enabled= # Whether to enable SSL support. Requires a custom management.server.port.
	management.server.ssl.enabled-protocols= # Enabled SSL protocols. Requires a custom management.server.port.
	management.server.ssl.key-alias= # Alias that identifies the key in the key store. Requires a custom management.server.port.
	management.server.ssl.key-password= # Password used to access the key in the key store. Requires a custom management.server.port.
	management.server.ssl.key-store= # Path to the key store that holds the SSL certificate (typically a jks file). Requires a custom management.server.port.
	management.server.ssl.key-store-password= # Password used to access the key store. Requires a custom management.server.port.
	management.server.ssl.key-store-provider= # Provider for the key store. Requires a custom management.server.port.
	management.server.ssl.key-store-type= # Type of the key store. Requires a custom management.server.port.
	management.server.ssl.protocol=TLS # SSL protocol to use. Requires a custom management.server.port.
	management.server.ssl.trust-store= # Trust store that holds SSL certificates. Requires a custom management.server.port.
	management.server.ssl.trust-store-password= # Password used to access the trust store. Requires a custom management.server.port.
	management.server.ssl.trust-store-provider= # Provider for the trust store. Requires a custom management.server.port.
	management.server.ssl.trust-store-type= # Type of the trust store. Requires a custom management.server.port.

	# CLOUDFOUNDRY
	management.cloudfoundry.enabled=true # Whether to enable extended Cloud Foundry actuator endpoints.
	management.cloudfoundry.skip-ssl-validation=false # Whether to skip SSL verification for Cloud Foundry actuator endpoint security calls.

	# ENDPOINTS GENERAL CONFIGURATION
	management.endpoints.enabled-by-default= # Whether to enable or disable all endpoints by default.

	# ENDPOINTS JMX CONFIGURATION ({sc-spring-boot-actuator-autoconfigure}/endpoint/jmx/JmxEndpointProperties.{sc-ext}[JmxEndpointProperties])
	management.endpoints.jmx.domain=org.springframework.boot # Endpoints JMX domain name. Fallback to 'spring.jmx.default-domain' if set.
	management.endpoints.jmx.exposure.include=* # Endpoint IDs that should be included or '*' for all.
	management.endpoints.jmx.exposure.exclude= # Endpoint IDs that should be excluded or '*' for all.
	management.endpoints.jmx.static-names= # Additional static properties to append to all ObjectNames of MBeans representing Endpoints.

	# ENDPOINTS WEB CONFIGURATION ({sc-spring-boot-actuator-autoconfigure}/endpoint/web/WebEndpointProperties.{sc-ext}[WebEndpointProperties])
	management.endpoints.web.exposure.include=health,info # Endpoint IDs that should be included or '*' for all.
	management.endpoints.web.exposure.exclude= # Endpoint IDs that should be excluded or '*' for all.
	management.endpoints.web.base-path=/actuator # Base path for Web endpoints. Relative to server.servlet.context-path or management.server.servlet.context-path if management.server.port is configured.
	management.endpoints.web.path-mapping= # Mapping between endpoint IDs and the path that should expose them.

	# ENDPOINTS CORS CONFIGURATION ({sc-spring-boot-actuator-autoconfigure}/endpoint/web/CorsEndpointProperties.{sc-ext}[CorsEndpointProperties])
	management.endpoints.web.cors.allow-credentials= # Whether credentials are supported. When not set, credentials are not supported.
	management.endpoints.web.cors.allowed-headers= # Comma-separated list of headers to allow in a request. '*' allows all headers.
	management.endpoints.web.cors.allowed-methods= # Comma-separated list of methods to allow. '*' allows all methods. When not set, defaults to GET.
	management.endpoints.web.cors.allowed-origins= # Comma-separated list of origins to allow. '*' allows all origins. When not set, CORS support is disabled.
	management.endpoints.web.cors.exposed-headers= # Comma-separated list of headers to include in a response.
	management.endpoints.web.cors.max-age=1800s # How long the response from a pre-flight request can be cached by clients. If a duration suffix is not specified, seconds will be used.

	# AUDIT EVENTS ENDPOINT ({sc-spring-boot-actuator}/audit/AuditEventsEndpoint.{sc-ext}[AuditEventsEndpoint])
	management.endpoint.auditevents.cache.time-to-live=0ms # Maximum time that a response can be cached.
	management.endpoint.auditevents.enabled=true # Whether to enable the auditevents endpoint.

	# BEANS ENDPOINT ({sc-spring-boot-actuator}/beans/BeansEndpoint.{sc-ext}[BeansEndpoint])
	management.endpoint.beans.cache.time-to-live=0ms # Maximum time that a response can be cached.
	management.endpoint.beans.enabled=true # Whether to enable the beans endpoint.

	# CACHES ENDPOINT ({sc-spring-boot-actuator}/cache/CachesEndpoint.{sc-ext}[CachesEndpoint])
	management.endpoint.caches.cache.time-to-live=0ms # Maximum time that a response can be cached.
	management.endpoint.caches.enabled=true # Whether to enable the caches endpoint.

	# CONDITIONS REPORT ENDPOINT ({sc-spring-boot-actuator-autoconfigure}/condition/ConditionsReportEndpoint.{sc-ext}[ConditionsReportEndpoint])
	management.endpoint.conditions.cache.time-to-live=0ms # Maximum time that a response can be cached.
	management.endpoint.conditions.enabled=true # Whether to enable the conditions endpoint.

	# CONFIGURATION PROPERTIES REPORT ENDPOINT ({sc-spring-boot-actuator}/context/properties/ConfigurationPropertiesReportEndpoint.{sc-ext}[ConfigurationPropertiesReportEndpoint], {sc-spring-boot-actuator-autoconfigure}/context/properties/ConfigurationPropertiesReportEndpointProperties.{sc-ext}[ConfigurationPropertiesReportEndpointProperties])
	management.endpoint.configprops.cache.time-to-live=0ms # Maximum time that a response can be cached.
	management.endpoint.configprops.enabled=true # Whether to enable the configprops endpoint.
	management.endpoint.configprops.keys-to-sanitize=password,secret,key,token,.*credentials.*,vcap_services,sun.java.command # Keys that should be sanitized. Keys can be simple strings that the property ends with or regular expressions.

	# ENVIRONMENT ENDPOINT ({sc-spring-boot-actuator}/env/EnvironmentEndpoint.{sc-ext}[EnvironmentEndpoint], {sc-spring-boot-actuator-autoconfigure}/env/EnvironmentEndpointProperties.{sc-ext}[EnvironmentEndpointProperties])
	management.endpoint.env.cache.time-to-live=0ms # Maximum time that a response can be cached.
	management.endpoint.env.enabled=true # Whether to enable the env endpoint.
	management.endpoint.env.keys-to-sanitize=password,secret,key,token,.*credentials.*,vcap_services,sun.java.command # Keys that should be sanitized. Keys can be simple strings that the property ends with or regular expressions.

	# FLYWAY ENDPOINT ({sc-spring-boot-actuator}/flyway/FlywayEndpoint.{sc-ext}[FlywayEndpoint])
	management.endpoint.flyway.cache.time-to-live=0ms # Maximum time that a response can be cached.
	management.endpoint.flyway.enabled=true # Whether to enable the flyway endpoint.

	# HEALTH ENDPOINT ({sc-spring-boot-actuator}/health/HealthEndpoint.{sc-ext}[HealthEndpoint], {sc-spring-boot-actuator-autoconfigure}/health/HealthEndpointProperties.{sc-ext}[HealthEndpointProperties])
	management.endpoint.health.cache.time-to-live=0ms # Maximum time that a response can be cached.
	management.endpoint.health.enabled=true # Whether to enable the health endpoint.
	management.endpoint.health.roles= # Roles used to determine whether or not a user is authorized to be shown details. When empty, all authenticated users are authorized.
	management.endpoint.health.show-details=never # When to show full health details.

	# HEAP DUMP ENDPOINT ({sc-spring-boot-actuator}/management/HeapDumpWebEndpoint.{sc-ext}[HeapDumpWebEndpoint])
	management.endpoint.heapdump.cache.time-to-live=0ms # Maximum time that a response can be cached.
	management.endpoint.heapdump.enabled=true # Whether to enable the heapdump endpoint.

	# HTTP TRACE ENDPOINT ({sc-spring-boot-actuator}/trace/http/HttpTraceEndpoint.{sc-ext}[HttpTraceEndpoint])
	management.endpoint.httptrace.cache.time-to-live=0ms # Maximum time that a response can be cached.
	management.endpoint.httptrace.enabled=true # Whether to enable the httptrace endpoint.

	# INFO ENDPOINT ({sc-spring-boot-actuator}/info/InfoEndpoint.{sc-ext}[InfoEndpoint])
	info= # Arbitrary properties to add to the info endpoint.
	management.endpoint.info.cache.time-to-live=0ms # Maximum time that a response can be cached.
	management.endpoint.info.enabled=true # Whether to enable the info endpoint.

	# INTEGRATION GRAPH ENDPOINT ({sc-spring-boot-actuator}/integration/IntegrationGraphEndpoint.{sc-ext}[IntegrationGraphEndpoint])
	management.endpoint.integrationgraph.cache.time-to-live=0ms # Maximum time that a response can be cached.
	management.endpoint.integrationgraph.enabled=true # Whether to enable the integrationgraph endpoint.

	# JOLOKIA ENDPOINT ({sc-spring-boot-actuator-autoconfigure}/jolokia/JolokiaProperties.{sc-ext}[JolokiaProperties])
	management.endpoint.jolokia.config.*= # Jolokia settings. Refer to the documentation of Jolokia for more details.
	management.endpoint.jolokia.enabled=true # Whether to enable the jolokia endpoint.

	# LIQUIBASE ENDPOINT ({sc-spring-boot-actuator}/liquibase/LiquibaseEndpoint.{sc-ext}[LiquibaseEndpoint])
	management.endpoint.liquibase.cache.time-to-live=0ms # Maximum time that a response can be cached.
	management.endpoint.liquibase.enabled=true # Whether to enable the liquibase endpoint.

	# LOG FILE ENDPOINT ({sc-spring-boot-actuator}/logging/LogFileWebEndpoint.{sc-ext}[LogFileWebEndpoint], {sc-spring-boot-actuator-autoconfigure}/logging/LogFileWebEndpointProperties.{sc-ext}[LogFileWebEndpointProperties])
	management.endpoint.logfile.cache.time-to-live=0ms # Maximum time that a response can be cached.
	management.endpoint.logfile.enabled=true # Whether to enable the logfile endpoint.
	management.endpoint.logfile.external-file= # External Logfile to be accessed. Can be used if the logfile is written by output redirect and not by the logging system itself.

	# LOGGERS ENDPOINT ({sc-spring-boot-actuator}/logging/LoggersEndpoint.{sc-ext}[LoggersEndpoint])
	management.endpoint.loggers.cache.time-to-live=0ms # Maximum time that a response can be cached.
	management.endpoint.loggers.enabled=true # Whether to enable the loggers endpoint.

	# REQUEST MAPPING ENDPOINT  ({sc-spring-boot-actuator}/web/mappings/MappingsEndpoint.{sc-ext}[MappingsEndpoint])
	management.endpoint.mappings.cache.time-to-live=0ms # Maximum time that a response can be cached.
	management.endpoint.mappings.enabled=true # Whether to enable the mappings endpoint.

	# METRICS ENDPOINT ({sc-spring-boot-actuator}/metrics/MetricsEndpoint.{sc-ext}[MetricsEndpoint])
	management.endpoint.metrics.cache.time-to-live=0ms # Maximum time that a response can be cached.
	management.endpoint.metrics.enabled=true # Whether to enable the metrics endpoint.

	# PROMETHEUS ENDPOINT ({sc-spring-boot-actuator}/metrics/export/prometheus/PrometheusScrapeEndpoint.{sc-ext}[PrometheusScrapeEndpoint])
	management.endpoint.prometheus.cache.time-to-live=0ms # Maximum time that a response can be cached.
	management.endpoint.prometheus.enabled=true # Whether to enable the prometheus endpoint.

	# SCHEDULED TASKS ENDPOINT ({sc-spring-boot-actuator}/scheduling/ScheduledTasksEndpoint.{sc-ext}[ScheduledTasksEndpoint])
	management.endpoint.scheduledtasks.cache.time-to-live=0ms # Maximum time that a response can be cached.
	management.endpoint.scheduledtasks.enabled=true # Whether to enable the scheduledtasks endpoint.

	# SESSIONS ENDPOINT ({sc-spring-boot-actuator}/session/SessionsEndpoint.{sc-ext}[SessionsEndpoint])
	management.endpoint.sessions.enabled=true # Whether to enable the sessions endpoint.

	# SHUTDOWN ENDPOINT ({sc-spring-boot-actuator}/context/ShutdownEndpoint.{sc-ext}[ShutdownEndpoint])
	management.endpoint.shutdown.enabled=false # Whether to enable the shutdown endpoint.

	# THREAD DUMP ENDPOINT ({sc-spring-boot-actuator}/management/ThreadDumpEndpoint.{sc-ext}[ThreadDumpEndpoint])
	management.endpoint.threaddump.cache.time-to-live=0ms # Maximum time that a response can be cached.
	management.endpoint.threaddump.enabled=true # Whether to enable the threaddump endpoint.

	# HEALTH INDICATORS
	management.health.db.enabled=true # Whether to enable database health check.
	management.health.cassandra.enabled=true # Whether to enable Cassandra health check.
	management.health.couchbase.enabled=true # Whether to enable Couchbase health check.
	management.health.couchbase.timeout=1000ms # Timeout for getting the Bucket information from the server.
	management.health.defaults.enabled=true # Whether to enable default health indicators.
	management.health.diskspace.enabled=true # Whether to enable disk space health check.
	management.health.diskspace.path= # Path used to compute the available disk space.
	management.health.diskspace.threshold=10MB # Minimum disk space that should be available.
	management.health.elasticsearch.enabled=true # Whether to enable Elasticsearch health check.
	management.health.elasticsearch.indices= # Comma-separated index names.
	management.health.elasticsearch.response-timeout=100ms # Time to wait for a response from the cluster.
	management.health.influxdb.enabled=true # Whether to enable InfluxDB health check.
	management.health.jms.enabled=true # Whether to enable JMS health check.
	management.health.ldap.enabled=true # Whether to enable LDAP health check.
	management.health.mail.enabled=true # Whether to enable Mail health check.
	management.health.mongo.enabled=true # Whether to enable MongoDB health check.
	management.health.neo4j.enabled=true # Whether to enable Neo4j health check.
	management.health.rabbit.enabled=true # Whether to enable RabbitMQ health check.
	management.health.redis.enabled=true # Whether to enable Redis health check.
	management.health.solr.enabled=true # Whether to enable Solr health check.
	management.health.status.http-mapping= # Mapping of health statuses to HTTP status codes. By default, registered health statuses map to sensible defaults (for example, UP maps to 200).
	management.health.status.order=DOWN,OUT_OF_SERVICE,UP,UNKNOWN # Comma-separated list of health statuses in order of severity.

	# HTTP TRACING ({sc-spring-boot-actuator-autoconfigure}/trace/http/HttpTraceProperties.{sc-ext}[HttpTraceProperties])
	management.trace.http.enabled=true # Whether to enable HTTP request-response tracing.
	management.trace.http.include=request-headers,response-headers,cookies,errors # Items to be included in the trace.

	# INFO CONTRIBUTORS ({sc-spring-boot-actuator-autoconfigure}/info/InfoContributorProperties.{sc-ext}[InfoContributorProperties])
	management.info.build.enabled=true # Whether to enable build info.
	management.info.defaults.enabled=true # Whether to enable default info contributors.
	management.info.env.enabled=true # Whether to enable environment info.
	management.info.git.enabled=true # Whether to enable git info.
	management.info.git.mode=simple # Mode to use to expose git information.

	# METRICS
	management.metrics.distribution.percentiles-histogram.*= # Whether meter IDs starting with the specified name should publish percentile histograms.
	management.metrics.distribution.percentiles.*= # Specific computed non-aggregable percentiles to ship to the backend for meter IDs starting-with the specified name.
	management.metrics.distribution.sla.*= # Specific SLA boundaries for meter IDs starting-with the specified name. The longest match wins, the key `all` can also be used to configure all meters.
	management.metrics.enable.*= # Whether meter IDs starting-with the specified name should be enabled. The longest match wins, the key `all` can also be used to configure all meters.
	management.metrics.export.atlas.batch-size=10000 # Number of measurements per request to use for this backend. If more measurements are found, then multiple requests will be made.
	management.metrics.export.atlas.config-refresh-frequency=10s # Frequency for refreshing config settings from the LWC service.
	management.metrics.export.atlas.config-time-to-live=150s # Time to live for subscriptions from the LWC service.
	management.metrics.export.atlas.config-uri=http://localhost:7101/lwc/api/v1/expressions/local-dev # URI for the Atlas LWC endpoint to retrieve current subscriptions.
	management.metrics.export.atlas.connect-timeout=1s # Connection timeout for requests to this backend.
	management.metrics.export.atlas.enabled=true # Whether exporting of metrics to this backend is enabled.
	management.metrics.export.atlas.eval-uri=http://localhost:7101/lwc/api/v1/evaluate # URI for the Atlas LWC endpoint to evaluate the data for a subscription.
	management.metrics.export.atlas.lwc-enabled=false # Whether to enable streaming to Atlas LWC.
	management.metrics.export.atlas.meter-time-to-live=15m # Time to live for meters that do not have any activity. After this period the meter will be considered expired and will not get reported.
	management.metrics.export.atlas.num-threads=2 # Number of threads to use with the metrics publishing scheduler.
	management.metrics.export.atlas.read-timeout=10s # Read timeout for requests to this backend.
	management.metrics.export.atlas.step=1m # Step size (i.e. reporting frequency) to use.
	management.metrics.export.atlas.uri=http://localhost:7101/api/v1/publish # URI of the Atlas server.
	management.metrics.export.datadog.api-key= # Datadog API key.
	management.metrics.export.datadog.application-key= # Datadog application key. Not strictly required, but improves the Datadog experience by sending meter descriptions, types, and base units to Datadog.
	management.metrics.export.datadog.batch-size=10000 # Number of measurements per request to use for this backend. If more measurements are found, then multiple requests will be made.
	management.metrics.export.datadog.connect-timeout=1s # Connection timeout for requests to this backend.
	management.metrics.export.datadog.descriptions=true # Whether to publish descriptions metadata to Datadog. Turn this off to minimize the amount of metadata sent.
	management.metrics.export.datadog.enabled=true # Whether exporting of metrics to this backend is enabled.
	management.metrics.export.datadog.host-tag=instance # Tag that will be mapped to "host" when shipping metrics to Datadog.
	management.metrics.export.datadog.num-threads=2 # Number of threads to use with the metrics publishing scheduler.
	management.metrics.export.datadog.read-timeout=10s # Read timeout for requests to this backend.
	management.metrics.export.datadog.step=1m # Step size (i.e. reporting frequency) to use.
	management.metrics.export.datadog.uri=https://app.datadoghq.com # URI to ship metrics to. If you need to publish metrics to an internal proxy en-route to Datadog, you can define the location of the proxy with this.
	management.metrics.export.dynatrace.api-token= # Dynatrace API token.
	management.metrics.export.dynatrace.batch-size=10000 # Number of measurements per request to use for this backend. If more measurements are found, then multiple requests will be made.
	management.metrics.export.dynatrace.connect-timeout=1s # Connection timeout for requests to this backend.
	management.metrics.export.dynatrace.deviceId= # ID of the custom device that is exporting metrics to Dynatrace.
	management.metrics.export.dynatrace.enabled=true # Whether exporting of metrics to this backend is enabled.
	management.metrics.export.dynatrace.num-threads=2 # Number of threads to use with the metrics publishing scheduler.
	management.metrics.export.dynatrace.read-timeout=10s # Read timeout for requests to this backend.
	management.metrics.export.dynatrace.step=1m # Step size (i.e. reporting frequency) to use.
	management.metrics.export.dynatrace.technology-type=java # Technology type for exported metrics. Used to group metrics under a logical technology name in the Dynatrace UI.
	management.metrics.export.dynatrace.uri= # URI to ship metrics to. If you need to publish metrics to an internal proxy en-route to Dynatrace, you can define the location of the proxy with this.
	management.metrics.export.ganglia.addressing-mode=multicast # UDP addressing mode, either unicast or multicast.
	management.metrics.export.ganglia.duration-units=milliseconds # Base time unit used to report durations.
	management.metrics.export.ganglia.enabled=true # Whether exporting of metrics to Ganglia is enabled.
	management.metrics.export.ganglia.host=localhost # Host of the Ganglia server to receive exported metrics.
	management.metrics.export.ganglia.port=8649 # Port of the Ganglia server to receive exported metrics.
	management.metrics.export.ganglia.protocol-version=3.1 # Ganglia protocol version. Must be either 3.1 or 3.0.
	management.metrics.export.ganglia.rate-units=seconds # Base time unit used to report rates.
	management.metrics.export.ganglia.step=1m # Step size (i.e. reporting frequency) to use.
	management.metrics.export.ganglia.time-to-live=1 # Time to live for metrics on Ganglia. Set the multi-cast Time-To-Live to be one greater than the number of hops (routers) between the hosts.
	management.metrics.export.graphite.duration-units=milliseconds # Base time unit used to report durations.
	management.metrics.export.graphite.enabled=true # Whether exporting of metrics to Graphite is enabled.
	management.metrics.export.graphite.host=localhost # Host of the Graphite server to receive exported metrics.
	management.metrics.export.graphite.port=2004 # Port of the Graphite server to receive exported metrics.
	management.metrics.export.graphite.protocol=pickled # Protocol to use while shipping data to Graphite.
	management.metrics.export.graphite.rate-units=seconds # Base time unit used to report rates.
	management.metrics.export.graphite.step=1m # Step size (i.e. reporting frequency) to use.
	management.metrics.export.graphite.tags-as-prefix= # For the default naming convention, turn the specified tag keys into part of the metric prefix.
	management.metrics.export.influx.auto-create-db=true # Whether to create the Influx database if it does not exist before attempting to publish metrics to it.
	management.metrics.export.influx.batch-size=10000 # Number of measurements per request to use for this backend. If more measurements are found, then multiple requests will be made.
	management.metrics.export.influx.compressed=true # Whether to enable GZIP compression of metrics batches published to Influx.
	management.metrics.export.influx.connect-timeout=1s # Connection timeout for requests to this backend.
	management.metrics.export.influx.consistency=one # Write consistency for each point.
	management.metrics.export.influx.db=mydb # Tag that will be mapped to "host" when shipping metrics to Influx.
	management.metrics.export.influx.enabled=true # Whether exporting of metrics to this backend is enabled.
	management.metrics.export.influx.num-threads=2 # Number of threads to use with the metrics publishing scheduler.
	management.metrics.export.influx.password= # Login password of the Influx server.
	management.metrics.export.influx.read-timeout=10s # Read timeout for requests to this backend.
	management.metrics.export.influx.retention-duration= # Time period for which Influx should retain data in the current database.
	management.metrics.export.influx.retention-shard-duration= # Time range covered by a shard group.
	management.metrics.export.influx.retention-policy= # Retention policy to use (Influx writes to the DEFAULT retention policy if one is not specified).
	management.metrics.export.influx.retention-replication-factor= # How many copies of the data are stored in the cluster.
	management.metrics.export.influx.step=1m # Step size (i.e. reporting frequency) to use.
	management.metrics.export.influx.uri=http://localhost:8086 # URI of the Influx server.
	management.metrics.export.influx.user-name= # Login user of the Influx server.
	management.metrics.export.jmx.domain=metrics # Metrics JMX domain name.
	management.metrics.export.jmx.enabled=true # Whether exporting of metrics to JMX is enabled.
	management.metrics.export.jmx.step=1m # Step size (i.e. reporting frequency) to use.
	management.metrics.export.newrelic.account-id= # New Relic account ID.
	management.metrics.export.newrelic.api-key= # New Relic API key.
	management.metrics.export.newrelic.batch-size=10000 # Number of measurements per request to use for this backend. If more measurements are found, then multiple requests will be made.
	management.metrics.export.newrelic.connect-timeout=1s # Connection timeout for requests to this backend.
	management.metrics.export.newrelic.enabled=true # Whether exporting of metrics to this backend is enabled.
	management.metrics.export.newrelic.num-threads=2 # Number of threads to use with the metrics publishing scheduler.
	management.metrics.export.newrelic.read-timeout=10s # Read timeout for requests to this backend.
	management.metrics.export.newrelic.step=1m # Step size (i.e. reporting frequency) to use.
	management.metrics.export.newrelic.uri=https://insights-collector.newrelic.com # URI to ship metrics to.
	management.metrics.export.prometheus.descriptions=true # Whether to enable publishing descriptions as part of the scrape payload to Prometheus. Turn this off to minimize the amount of data sent on each scrape.
	management.metrics.export.prometheus.enabled=true # Whether exporting of metrics to Prometheus is enabled.
	management.metrics.export.prometheus.step=1m # Step size (i.e. reporting frequency) to use.
	management.metrics.export.signalfx.access-token= # SignalFX access token.
	management.metrics.export.signalfx.batch-size=10000 # Number of measurements per request to use for this backend. If more measurements are found, then multiple requests will be made.
	management.metrics.export.signalfx.connect-timeout=1s # Connection timeout for requests to this backend.
	management.metrics.export.signalfx.enabled=true # Whether exporting of metrics to this backend is enabled.
	management.metrics.export.signalfx.num-threads=2 # Number of threads to use with the metrics publishing scheduler.
	management.metrics.export.signalfx.read-timeout=10s # Read timeout for requests to this backend.
	management.metrics.export.signalfx.source= # Uniquely identifies the app instance that is publishing metrics to SignalFx. Defaults to the local host name.
	management.metrics.export.signalfx.step=10s # Step size (i.e. reporting frequency) to use.
	management.metrics.export.signalfx.uri=https://ingest.signalfx.com # URI to ship metrics to.
	management.metrics.export.simple.enabled=true # Whether, in the absence of any other exporter, exporting of metrics to an in-memory backend is enabled.
	management.metrics.export.simple.mode=cumulative # Counting mode.
	management.metrics.export.simple.step=1m # Step size (i.e. reporting frequency) to use.
	management.metrics.export.statsd.enabled=true # Whether exporting of metrics to StatsD is enabled.
	management.metrics.export.statsd.flavor=datadog # StatsD line protocol to use.
	management.metrics.export.statsd.host=localhost # Host of the StatsD server to receive exported metrics.
	management.metrics.export.statsd.max-packet-length=1400 # Total length of a single payload should be kept within your network's MTU.
	management.metrics.export.statsd.polling-frequency=10s # How often gauges will be polled. When a gauge is polled, its value is recalculated and if the value has changed (or publishUnchangedMeters is true), it is sent to the StatsD server.
	management.metrics.export.statsd.port=8125 # Port of the StatsD server to receive exported metrics.
	management.metrics.export.statsd.publish-unchanged-meters=true # Whether to send unchanged meters to the StatsD server.
	management.metrics.export.wavefront.api-token= # API token used when publishing metrics directly to the Wavefront API host.
	management.metrics.export.wavefront.batch-size=10000 # Number of measurements per request to use for this backend. If more measurements are found, then multiple requests will be made.
	management.metrics.export.wavefront.connect-timeout=1s # Connection timeout for requests to this backend.
	management.metrics.export.wavefront.enabled=true # Whether exporting of metrics to this backend is enabled.
	management.metrics.export.wavefront.global-prefix= # Global prefix to separate metrics originating from this app's white box instrumentation from those originating from other Wavefront integrations when viewed in the Wavefront UI.
	management.metrics.export.wavefront.num-threads=2 # Number of threads to use with the metrics publishing scheduler.
	management.metrics.export.wavefront.read-timeout=10s # Read timeout for requests to this backend.
	management.metrics.export.wavefront.source= # Unique identifier for the app instance that is the source of metrics being published to Wavefront. Defaults to the local host name.
	management.metrics.export.wavefront.step=10s # Step size (i.e. reporting frequency) to use.
	management.metrics.export.wavefront.uri=https://longboard.wavefront.com # URI to ship metrics to.
	management.metrics.use-global-registry=true # Whether auto-configured MeterRegistry implementations should be bound to the global static registry on Metrics.
	management.metrics.tags.*= # Common tags that are applied to every meter.
	management.metrics.web.client.max-uri-tags=100 # Maximum number of unique URI tag values allowed. After the max number of tag values is reached, metrics with additional tag values are denied by filter.
	management.metrics.web.client.requests-metric-name=http.client.requests # Name of the metric for sent requests.
	management.metrics.web.server.auto-time-requests=true # Whether requests handled by Spring MVC or WebFlux should be automatically timed.
	management.metrics.web.server.max-uri-tags=100 # Maximum number of unique URI tag values allowed. After the max number of tag values is reached, metrics with additional tag values are denied by filter.
	management.metrics.web.server.requests-metric-name=http.server.requests # Name of the metric for received requests.


	# ----------------------------------------
	# DEVTOOLS PROPERTIES
	# ----------------------------------------

	# DEVTOOLS ({sc-spring-boot-devtools}/autoconfigure/DevToolsProperties.{sc-ext}[DevToolsProperties])
	spring.devtools.add-properties=true # Whether to enable development property defaults.
	spring.devtools.livereload.enabled=true # Whether to enable a livereload.com-compatible server.
	spring.devtools.livereload.port=35729 # Server port.
	spring.devtools.restart.additional-exclude= # Additional patterns that should be excluded from triggering a full restart.
	spring.devtools.restart.additional-paths= # Additional paths to watch for changes.
	spring.devtools.restart.enabled=true # Whether to enable automatic restart.
	spring.devtools.restart.exclude=META-INF/maven/**,META-INF/resources/**,resources/**,static/**,public/**,templates/**,**/*Test.class,**/*Tests.class,git.properties,META-INF/build-info.properties # Patterns that should be excluded from triggering a full restart.
	spring.devtools.restart.log-condition-evaluation-delta=true # Whether to log the condition evaluation delta upon restart.
	spring.devtools.restart.poll-interval=1s # Amount of time to wait between polling for classpath changes.
	spring.devtools.restart.quiet-period=400ms # Amount of quiet time required without any classpath changes before a restart is triggered.
	spring.devtools.restart.trigger-file= # Name of a specific file that, when changed, triggers the restart check. If not specified, any classpath file change triggers the restart.

	# REMOTE DEVTOOLS ({sc-spring-boot-devtools}/autoconfigure/RemoteDevToolsProperties.{sc-ext}[RemoteDevToolsProperties])
	spring.devtools.remote.context-path=/.~~spring-boot!~ # Context path used to handle the remote connection.
	spring.devtools.remote.proxy.host= # The host of the proxy to use to connect to the remote application.
	spring.devtools.remote.proxy.port= # The port of the proxy to use to connect to the remote application.
	spring.devtools.remote.restart.enabled=true # Whether to enable remote restart.
	spring.devtools.remote.secret= # A shared secret required to establish a connection (required to enable remote support).
	spring.devtools.remote.secret-header-name=X-AUTH-TOKEN # HTTP header used to transfer the shared secret.


	# ----------------------------------------
	# TESTING PROPERTIES
	# ----------------------------------------

	spring.test.database.replace=any # Type of existing DataSource to replace.
	spring.test.mockmvc.print=default # MVC Print option.

----<|MERGE_RESOLUTION|>--- conflicted
+++ resolved
@@ -1137,12 +1137,8 @@
 	spring.rabbitmq.listener.direct.consumers-per-queue= # Number of consumers per queue.
 	spring.rabbitmq.listener.direct.default-requeue-rejected= # Whether rejected deliveries are re-queued by default.
 	spring.rabbitmq.listener.direct.idle-event-interval= # How often idle container events should be published.
-<<<<<<< HEAD
 	spring.rabbitmq.listener.direct.missing-queues-fatal=false # Whether to fail if the queues declared by the container are not available on the broker.
-	spring.rabbitmq.listener.direct.prefetch= # Number of messages to be handled in a single request. It should be greater than or equal to the transaction size (if used).
-=======
 	spring.rabbitmq.listener.direct.prefetch= # Maximum number of unacknowledged messages that can be outstanding at each consumer.
->>>>>>> 091d7231
 	spring.rabbitmq.listener.direct.retry.enabled=false # Whether publishing retries are enabled.
 	spring.rabbitmq.listener.direct.retry.initial-interval=1000ms # Duration between the first and second attempt to deliver a message.
 	spring.rabbitmq.listener.direct.retry.max-attempts=3 # Maximum number of attempts to deliver a message.
